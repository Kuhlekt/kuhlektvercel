lockfileVersion: '9.0'

settings:
  autoInstallPeers: true
  excludeLinksFromLockfile: false

importers:

  .:
    dependencies:
      '@radix-ui/react-accordion':
        specifier: ^1.1.2
        version: 1.2.2(@types/react-dom@18.0.0)(@types/react@18.0.0)(react-dom@18.0.0(react@18.0.0))(react@18.0.0)
      '@radix-ui/react-alert-dialog':
        specifier: ^1.0.5
        version: 1.1.4(@types/react-dom@18.0.0)(@types/react@18.0.0)(react-dom@18.0.0(react@18.0.0))(react@18.0.0)
      '@radix-ui/react-avatar':
        specifier: ^1.0.4
        version: 1.1.2(@types/react-dom@18.0.0)(@types/react@18.0.0)(react-dom@18.0.0(react@18.0.0))(react@18.0.0)
      '@radix-ui/react-checkbox':
        specifier: ^1.0.4
        version: 1.1.3(@types/react-dom@18.0.0)(@types/react@18.0.0)(react-dom@18.0.0(react@18.0.0))(react@18.0.0)
      '@radix-ui/react-dialog':
        specifier: latest
        version: 1.1.14(@types/react-dom@18.0.0)(@types/react@18.0.0)(react-dom@18.0.0(react@18.0.0))(react@18.0.0)
      '@radix-ui/react-dropdown-menu':
        specifier: ^2.0.6
        version: 2.1.4(@types/react-dom@18.0.0)(@types/react@18.0.0)(react-dom@18.0.0(react@18.0.0))(react@18.0.0)
      '@radix-ui/react-label':
        specifier: latest
        version: 2.1.7(@types/react-dom@18.0.0)(@types/react@18.0.0)(react-dom@18.0.0(react@18.0.0))(react@18.0.0)
      '@radix-ui/react-scroll-area':
        specifier: latest
        version: 1.2.9(@types/react-dom@18.0.0)(@types/react@18.0.0)(react-dom@18.0.0(react@18.0.0))(react@18.0.0)
      '@radix-ui/react-select':
        specifier: latest
        version: 2.2.5(@types/react-dom@18.0.0)(@types/react@18.0.0)(react-dom@18.0.0(react@18.0.0))(react@18.0.0)
      '@radix-ui/react-separator':
        specifier: ^1.0.3
        version: 1.1.1(@types/react-dom@18.0.0)(@types/react@18.0.0)(react-dom@18.0.0(react@18.0.0))(react@18.0.0)
      '@radix-ui/react-slot':
        specifier: latest
        version: 1.2.3(@types/react@18.0.0)(react@18.0.0)
      '@radix-ui/react-switch':
        specifier: latest
        version: 1.2.5(@types/react-dom@18.0.0)(@types/react@18.0.0)(react-dom@18.0.0(react@18.0.0))(react@18.0.0)
<<<<<<< HEAD
      '@radix-ui/react-tabs':
        specifier: latest
        version: 1.1.12(@types/react-dom@18.0.0)(@types/react@18.0.0)(react-dom@18.0.0(react@18.0.0))(react@18.0.0)
=======
>>>>>>> 9ce9d578
      '@radix-ui/react-toast':
        specifier: ^1.1.5
        version: 1.2.4(@types/react-dom@18.0.0)(@types/react@18.0.0)(react-dom@18.0.0(react@18.0.0))(react@18.0.0)
      class-variance-authority:
        specifier: ^0.7.1
        version: 0.7.1
      clsx:
        specifier: ^2.1.1
        version: 2.1.1
      lucide-react:
        specifier: ^0.454.0
        version: 0.454.0(react@18.0.0)
      next:
        specifier: 14.2.16
        version: 14.2.16(react-dom@18.0.0(react@18.0.0))(react@18.0.0)
      next-themes:
        specifier: latest
        version: 0.4.6(react-dom@18.0.0(react@18.0.0))(react@18.0.0)
      react:
        specifier: ^18
        version: 18.0.0
      react-dom:
        specifier: ^18
        version: 18.0.0(react@18.0.0)
      tailwind-merge:
        specifier: ^2.5.5
        version: 2.5.5
      tailwindcss-animate:
        specifier: ^1.0.7
        version: 1.0.7(tailwindcss@3.4.17)
    devDependencies:
      '@types/node':
        specifier: ^22
        version: 22.0.0
      '@types/react':
        specifier: ^18
        version: 18.0.0
      '@types/react-dom':
        specifier: ^18
        version: 18.0.0
      autoprefixer:
        specifier: ^10.0.1
        version: 10.4.20(postcss@8.5.0)
      eslint:
        specifier: ^8
        version: 8.0.0
      eslint-config-next:
        specifier: 14.2.16
        version: 14.2.16(eslint@8.0.0)(typescript@5.0.2)
      postcss:
        specifier: ^8.5
        version: 8.5.0
      tailwindcss:
        specifier: ^3.4.17
        version: 3.4.17
      typescript:
        specifier: ^5
        version: 5.0.2

packages:

  '@alloc/quick-lru@5.2.0':
    resolution: {integrity: sha512-UrcABB+4bUrFABwbluTIBErXwvbsU/V7TZWfmbgJfbkwiBuziS9gxdODUyuiecfdGQ85jglMW6juS3+z5TsKLw==}
    engines: {node: '>=10'}

  '@emnapi/core@1.4.5':
    resolution: {integrity: sha512-XsLw1dEOpkSX/WucdqUhPWP7hDxSvZiY+fsUC14h+FtQ2Ifni4znbBt8punRX+Uj2JG/uDb8nEHVKvrVlvdZ5Q==}

  '@emnapi/runtime@1.4.5':
    resolution: {integrity: sha512-++LApOtY0pEEz1zrd9vy1/zXVaVJJ/EbAF3u0fXIzPJEDtnITsBGbbK0EkM72amhl/R5b+5xx0Y/QhcVOpuulg==}

  '@emnapi/wasi-threads@1.0.4':
    resolution: {integrity: sha512-PJR+bOmMOPH8AtcTGAyYNiuJ3/Fcoj2XN/gBEWzDIKh254XO+mM9XoXHk5GNEhodxeMznbg7BlRojVbKN+gC6g==}

  '@eslint-community/eslint-utils@4.7.0':
    resolution: {integrity: sha512-dyybb3AcajC7uha6CvhdVRJqaKyn7w2YKqKyAN37NKYgZT36w+iRb0Dymmc5qEJ549c/S31cMMSFd75bteCpCw==}
    engines: {node: ^12.22.0 || ^14.17.0 || >=16.0.0}
    peerDependencies:
      eslint: ^6.0.0 || ^7.0.0 || >=8.0.0

  '@eslint-community/regexpp@4.12.1':
    resolution: {integrity: sha512-CCZCDJuduB9OUkFkY2IgppNZMi2lBQgD2qzwXkEia16cge2pijY/aXi96CJMquDMn3nJdlPV1A5KrJEXwfLNzQ==}
    engines: {node: ^12.0.0 || ^14.0.0 || >=16.0.0}

  '@eslint/eslintrc@1.4.1':
    resolution: {integrity: sha512-XXrH9Uarn0stsyldqDYq8r++mROmWRI1xKMXa640Bb//SY1+ECYX6VzT6Lcx5frD0V30XieqJ0oX9I2Xj5aoMA==}
    engines: {node: ^12.22.0 || ^14.17.0 || >=16.0.0}

  '@floating-ui/core@1.7.3':
    resolution: {integrity: sha512-sGnvb5dmrJaKEZ+LDIpguvdX3bDlEllmv4/ClQ9awcmCZrlx5jQyyMWFM5kBI+EyNOCDDiKk8il0zeuX3Zlg/w==}

  '@floating-ui/dom@1.7.3':
    resolution: {integrity: sha512-uZA413QEpNuhtb3/iIKoYMSK07keHPYeXF02Zhd6e213j+d1NamLix/mCLxBUDW/Gx52sPH2m+chlUsyaBs/Ag==}

  '@floating-ui/react-dom@2.1.5':
    resolution: {integrity: sha512-HDO/1/1oH9fjj4eLgegrlH3dklZpHtUYYFiVwMUwfGvk9jWDRWqkklA2/NFScknrcNSspbV868WjXORvreDX+Q==}
    peerDependencies:
      react: '>=16.8.0'
      react-dom: '>=16.8.0'

  '@floating-ui/utils@0.2.10':
    resolution: {integrity: sha512-aGTxbpbg8/b5JfU1HXSrbH3wXZuLPJcNEcZQFMxLs3oSzgtVu6nFPkbbGGUvBcUjKV2YyB9Wxxabo+HEH9tcRQ==}

  '@humanwhocodes/config-array@0.6.0':
    resolution: {integrity: sha512-JQlEKbcgEUjBFhLIF4iqM7u/9lwgHRBcpHrmUNCALK0Q3amXN6lxdoXLnF0sm11E9VqTmBALR87IlUg1bZ8A9A==}
    engines: {node: '>=10.10.0'}
    deprecated: Use @eslint/config-array instead

  '@humanwhocodes/object-schema@1.2.1':
    resolution: {integrity: sha512-ZnQMnLV4e7hDlUvw8H+U8ASL02SS2Gn6+9Ac3wGGLIe7+je2AeAOxPY+izIPJDfFDb7eDjev0Us8MO1iFRN8hA==}
    deprecated: Use @eslint/object-schema instead

  '@isaacs/cliui@8.0.2':
    resolution: {integrity: sha512-O8jcjabXaleOG9DQ0+ARXWZBTfnP4WNAqzuiJK7ll44AmxGKv/J2M4TPjxjY3znBCfvBXFzucm1twdyFybFqEA==}
    engines: {node: '>=12'}

  '@jridgewell/gen-mapping@0.3.12':
    resolution: {integrity: sha512-OuLGC46TjB5BbN1dH8JULVVZY4WTdkF7tV9Ys6wLL1rubZnCMstOhNHueU5bLCrnRuDhKPDM4g6sw4Bel5Gzqg==}

  '@jridgewell/resolve-uri@3.1.2':
    resolution: {integrity: sha512-bRISgCIjP20/tbWSPWMEi54QVPRZExkuD9lJL+UIxUKtwVJA8wW1Trb1jMs1RFXo1CBTNZ/5hpC9QvmKWdopKw==}
    engines: {node: '>=6.0.0'}

  '@jridgewell/sourcemap-codec@1.5.4':
    resolution: {integrity: sha512-VT2+G1VQs/9oz078bLrYbecdZKs912zQlkelYpuf+SXF+QvZDYJlbx/LSx+meSAwdDFnF8FVXW92AVjjkVmgFw==}

  '@jridgewell/trace-mapping@0.3.29':
    resolution: {integrity: sha512-uw6guiW/gcAGPDhLmd77/6lW8QLeiV5RUTsAX46Db6oLhGaVj4lhnPwb184s1bkc8kdVg/+h988dro8GRDpmYQ==}

  '@napi-rs/wasm-runtime@0.2.12':
    resolution: {integrity: sha512-ZVWUcfwY4E/yPitQJl481FjFo3K22D6qF0DuFH6Y/nbnE11GY5uguDxZMGXPQ8WQ0128MXQD7TnfHyK4oWoIJQ==}

  '@next/env@14.2.16':
    resolution: {integrity: sha512-fLrX5TfJzHCbnZ9YUSnGW63tMV3L4nSfhgOQ0iCcX21Pt+VSTDuaLsSuL8J/2XAiVA5AnzvXDpf6pMs60QxOag==}

  '@next/eslint-plugin-next@14.2.16':
    resolution: {integrity: sha512-noORwKUMkKc96MWjTOwrsUCjky0oFegHbeJ1yEnQBGbMHAaTEIgLZIIfsYF0x3a06PiS+2TXppfifR+O6VWslg==}

  '@next/swc-darwin-arm64@14.2.16':
    resolution: {integrity: sha512-uFT34QojYkf0+nn6MEZ4gIWQ5aqGF11uIZ1HSxG+cSbj+Mg3+tYm8qXYd3dKN5jqKUm5rBVvf1PBRO/MeQ6rxw==}
    engines: {node: '>= 10'}
    cpu: [arm64]
    os: [darwin]

  '@next/swc-darwin-x64@14.2.16':
    resolution: {integrity: sha512-mCecsFkYezem0QiZlg2bau3Xul77VxUD38b/auAjohMA22G9KTJneUYMv78vWoCCFkleFAhY1NIvbyjj1ncG9g==}
    engines: {node: '>= 10'}
    cpu: [x64]
    os: [darwin]

  '@next/swc-linux-arm64-gnu@14.2.16':
    resolution: {integrity: sha512-yhkNA36+ECTC91KSyZcgWgKrYIyDnXZj8PqtJ+c2pMvj45xf7y/HrgI17hLdrcYamLfVt7pBaJUMxADtPaczHA==}
    engines: {node: '>= 10'}
    cpu: [arm64]
    os: [linux]

  '@next/swc-linux-arm64-musl@14.2.16':
    resolution: {integrity: sha512-X2YSyu5RMys8R2lA0yLMCOCtqFOoLxrq2YbazFvcPOE4i/isubYjkh+JCpRmqYfEuCVltvlo+oGfj/b5T2pKUA==}
    engines: {node: '>= 10'}
    cpu: [arm64]
    os: [linux]

  '@next/swc-linux-x64-gnu@14.2.16':
    resolution: {integrity: sha512-9AGcX7VAkGbc5zTSa+bjQ757tkjr6C/pKS7OK8cX7QEiK6MHIIezBLcQ7gQqbDW2k5yaqba2aDtaBeyyZh1i6Q==}
    engines: {node: '>= 10'}
    cpu: [x64]
    os: [linux]

  '@next/swc-linux-x64-musl@14.2.16':
    resolution: {integrity: sha512-Klgeagrdun4WWDaOizdbtIIm8khUDQJ/5cRzdpXHfkbY91LxBXeejL4kbZBrpR/nmgRrQvmz4l3OtttNVkz2Sg==}
    engines: {node: '>= 10'}
    cpu: [x64]
    os: [linux]

  '@next/swc-win32-arm64-msvc@14.2.16':
    resolution: {integrity: sha512-PwW8A1UC1Y0xIm83G3yFGPiOBftJK4zukTmk7DI1CebyMOoaVpd8aSy7K6GhobzhkjYvqS/QmzcfsWG2Dwizdg==}
    engines: {node: '>= 10'}
    cpu: [arm64]
    os: [win32]

  '@next/swc-win32-ia32-msvc@14.2.16':
    resolution: {integrity: sha512-jhPl3nN0oKEshJBNDAo0etGMzv0j3q3VYorTSFqH1o3rwv1MQRdor27u1zhkgsHPNeY1jxcgyx1ZsCkDD1IHgg==}
    engines: {node: '>= 10'}
    cpu: [ia32]
    os: [win32]

  '@next/swc-win32-x64-msvc@14.2.16':
    resolution: {integrity: sha512-OA7NtfxgirCjfqt+02BqxC3MIgM/JaGjw9tOe4fyZgPsqfseNiMPnCRP44Pfs+Gpo9zPN+SXaFsgP6vk8d571A==}
    engines: {node: '>= 10'}
    cpu: [x64]
    os: [win32]

  '@nodelib/fs.scandir@2.1.5':
    resolution: {integrity: sha512-vq24Bq3ym5HEQm2NKCr3yXDwjc7vTsEThRDnkp2DK9p1uqLR+DHurm/NOTo0KG7HYHU7eppKZj3MyqYuMBf62g==}
    engines: {node: '>= 8'}

  '@nodelib/fs.stat@2.0.5':
    resolution: {integrity: sha512-RkhPPp2zrqDAQA/2jNhnztcPAlv64XdhIp7a7454A5ovI7Bukxgt7MX7udwAu3zg1DcpPU0rz3VV1SeaqvY4+A==}
    engines: {node: '>= 8'}

  '@nodelib/fs.walk@1.2.8':
    resolution: {integrity: sha512-oGB+UxlgWcgQkgwo8GcEGwemoTFt3FIO9ababBmaGwXIoBKZ+GTy0pP185beGg7Llih/NSHSV2XAs1lnznocSg==}
    engines: {node: '>= 8'}

  '@nolyfill/is-core-module@1.0.39':
    resolution: {integrity: sha512-nn5ozdjYQpUCZlWGuxcJY/KpxkWQs4DcbMCmKojjyrYDEAGy4Ce19NN4v5MduafTwJlbKc99UA8YhSVqq9yPZA==}
    engines: {node: '>=12.4.0'}

  '@pkgjs/parseargs@0.11.0':
    resolution: {integrity: sha512-+1VkjdD0QBLPodGrJUeqarH8VAIvQODIbwh9XpP5Syisf7YoQgsJKPNFoqqLQlu+VQ/tVSshMR6loPMn8U+dPg==}
    engines: {node: '>=14'}

  '@radix-ui/number@1.1.1':
    resolution: {integrity: sha512-MkKCwxlXTgz6CFoJx3pCwn07GKp36+aZyu/u2Ln2VrA5DcdyCZkASEDBTd8x5whTQQL5CiYf4prXKLcgQdv29g==}
<<<<<<< HEAD
=======

  '@radix-ui/primitive@1.0.1':
    resolution: {integrity: sha512-yQ8oGX2GVsEYMWGxcovu1uGWPCxV5BFfeeYxqPmuAzUyLT9qmaMXSAhXpb0WrspIeqYzdJpkh2vHModJPgRIaw==}
>>>>>>> 9ce9d578

  '@radix-ui/primitive@1.1.1':
    resolution: {integrity: sha512-SJ31y+Q/zAyShtXJc8x83i9TYdbAfHZ++tUZnvjJJqFjzsdUnKsxPL6IEtBlxKkU7yzer//GQtZSV4GbldL3YA==}

  '@radix-ui/primitive@1.1.2':
    resolution: {integrity: sha512-XnbHrrprsNqZKQhStrSwgRUQzoCI1glLzdw79xiZPoofhGICeZRSQ3dIxAKH1gb3OHfNf4d6f+vAv3kil2eggA==}

  '@radix-ui/react-accordion@1.2.2':
    resolution: {integrity: sha512-b1oh54x4DMCdGsB4/7ahiSrViXxaBwRPotiZNnYXjLha9vfuURSAZErki6qjDoSIV0eXx5v57XnTGVtGwnfp2g==}
    peerDependencies:
      '@types/react': '*'
      '@types/react-dom': '*'
      react: ^16.8 || ^17.0 || ^18.0 || ^19.0 || ^19.0.0-rc
      react-dom: ^16.8 || ^17.0 || ^18.0 || ^19.0 || ^19.0.0-rc
    peerDependenciesMeta:
      '@types/react':
        optional: true
      '@types/react-dom':
        optional: true

  '@radix-ui/react-alert-dialog@1.1.4':
    resolution: {integrity: sha512-A6Kh23qZDLy3PSU4bh2UJZznOrUdHImIXqF8YtUa6CN73f8EOO9XlXSCd9IHyPvIquTaa/kwaSWzZTtUvgXVGw==}
    peerDependencies:
      '@types/react': '*'
      '@types/react-dom': '*'
      react: ^16.8 || ^17.0 || ^18.0 || ^19.0 || ^19.0.0-rc
      react-dom: ^16.8 || ^17.0 || ^18.0 || ^19.0 || ^19.0.0-rc
    peerDependenciesMeta:
      '@types/react':
        optional: true
      '@types/react-dom':
        optional: true

  '@radix-ui/react-arrow@1.1.1':
    resolution: {integrity: sha512-NaVpZfmv8SKeZbn4ijN2V3jlHA9ngBG16VnIIm22nUR0Yk8KUALyBxT3KYEUnNuch9sTE8UTsS3whzBgKOL30w==}
    peerDependencies:
      '@types/react': '*'
      '@types/react-dom': '*'
      react: ^16.8 || ^17.0 || ^18.0 || ^19.0 || ^19.0.0-rc
      react-dom: ^16.8 || ^17.0 || ^18.0 || ^19.0 || ^19.0.0-rc
    peerDependenciesMeta:
      '@types/react':
        optional: true
      '@types/react-dom':
        optional: true

  '@radix-ui/react-arrow@1.1.7':
    resolution: {integrity: sha512-F+M1tLhO+mlQaOWspE8Wstg+z6PwxwRd8oQ8IXceWz92kfAmalTRf0EjrouQeo7QssEPfCn05B4Ihs1K9WQ/7w==}
<<<<<<< HEAD
=======
    peerDependencies:
      '@types/react': '*'
      '@types/react-dom': '*'
      react: ^16.8 || ^17.0 || ^18.0 || ^19.0 || ^19.0.0-rc
      react-dom: ^16.8 || ^17.0 || ^18.0 || ^19.0 || ^19.0.0-rc
    peerDependenciesMeta:
      '@types/react':
        optional: true
      '@types/react-dom':
        optional: true

  '@radix-ui/react-avatar@1.0.4':
    resolution: {integrity: sha512-kVK2K7ZD3wwj3qhle0ElXhOjbezIgyl2hVvgwfIdexL3rN6zJmy5AqqIf+D31lxVppdzV8CjAfZ6PklkmInZLw==}
>>>>>>> 9ce9d578
    peerDependencies:
      '@types/react': '*'
      '@types/react-dom': '*'
      react: ^16.8 || ^17.0 || ^18.0 || ^19.0 || ^19.0.0-rc
      react-dom: ^16.8 || ^17.0 || ^18.0 || ^19.0 || ^19.0.0-rc
    peerDependenciesMeta:
      '@types/react':
        optional: true
      '@types/react-dom':
        optional: true

  '@radix-ui/react-avatar@1.1.2':
    resolution: {integrity: sha512-GaC7bXQZ5VgZvVvsJ5mu/AEbjYLnhhkoidOboC50Z6FFlLA03wG2ianUoH+zgDQ31/9gCF59bE4+2bBgTyMiig==}
    peerDependencies:
      '@types/react': '*'
      '@types/react-dom': '*'
      react: ^16.8 || ^17.0 || ^18.0 || ^19.0 || ^19.0.0-rc
      react-dom: ^16.8 || ^17.0 || ^18.0 || ^19.0 || ^19.0.0-rc
    peerDependenciesMeta:
      '@types/react':
        optional: true
      '@types/react-dom':
        optional: true

  '@radix-ui/react-checkbox@1.1.3':
    resolution: {integrity: sha512-HD7/ocp8f1B3e6OHygH0n7ZKjONkhciy1Nh0yuBgObqThc3oyx+vuMfFHKAknXRHHWVE9XvXStxJFyjUmB8PIw==}
    peerDependencies:
      '@types/react': '*'
      '@types/react-dom': '*'
      react: ^16.8 || ^17.0 || ^18.0 || ^19.0 || ^19.0.0-rc
      react-dom: ^16.8 || ^17.0 || ^18.0 || ^19.0 || ^19.0.0-rc
    peerDependenciesMeta:
      '@types/react':
        optional: true
      '@types/react-dom':
        optional: true

  '@radix-ui/react-collapsible@1.1.2':
    resolution: {integrity: sha512-PliMB63vxz7vggcyq0IxNYk8vGDrLXVWw4+W4B8YnwI1s18x7YZYqlG9PLX7XxAJUi0g2DxP4XKJMFHh/iVh9A==}
    peerDependencies:
      '@types/react': '*'
      '@types/react-dom': '*'
      react: ^16.8 || ^17.0 || ^18.0 || ^19.0 || ^19.0.0-rc
      react-dom: ^16.8 || ^17.0 || ^18.0 || ^19.0 || ^19.0.0-rc
    peerDependenciesMeta:
      '@types/react':
        optional: true
      '@types/react-dom':
        optional: true

  '@radix-ui/react-collection@1.1.1':
    resolution: {integrity: sha512-LwT3pSho9Dljg+wY2KN2mrrh6y3qELfftINERIzBUO9e0N+t0oMTyn3k9iv+ZqgrwGkRnLpNJrsMv9BZlt2yuA==}
    peerDependencies:
      '@types/react': '*'
      '@types/react-dom': '*'
      react: ^16.8 || ^17.0 || ^18.0 || ^19.0 || ^19.0.0-rc
      react-dom: ^16.8 || ^17.0 || ^18.0 || ^19.0 || ^19.0.0-rc
    peerDependenciesMeta:
      '@types/react':
        optional: true
      '@types/react-dom':
        optional: true

  '@radix-ui/react-collection@1.1.7':
    resolution: {integrity: sha512-Fh9rGN0MoI4ZFUNyfFVNU4y9LUz93u9/0K+yLgA2bwRojxM8JU1DyvvMBabnZPBgMWREAJvU2jjVzq+LrFUglw==}
<<<<<<< HEAD
=======
    peerDependencies:
      '@types/react': '*'
      '@types/react-dom': '*'
      react: ^16.8 || ^17.0 || ^18.0 || ^19.0 || ^19.0.0-rc
      react-dom: ^16.8 || ^17.0 || ^18.0 || ^19.0 || ^19.0.0-rc
    peerDependenciesMeta:
      '@types/react':
        optional: true
      '@types/react-dom':
        optional: true

  '@radix-ui/react-compose-refs@1.0.1':
    resolution: {integrity: sha512-fDSBgd44FKHa1FRMU59qBMPFcl2PZE+2nmqunj+BWFyYYjnhIDWL2ItDs3rrbJDQOtzt5nIebLCQc4QRfz6LJw==}
>>>>>>> 9ce9d578
    peerDependencies:
      '@types/react': '*'
      '@types/react-dom': '*'
      react: ^16.8 || ^17.0 || ^18.0 || ^19.0 || ^19.0.0-rc
      react-dom: ^16.8 || ^17.0 || ^18.0 || ^19.0 || ^19.0.0-rc
    peerDependenciesMeta:
      '@types/react':
        optional: true
      '@types/react-dom':
        optional: true

  '@radix-ui/react-compose-refs@1.1.1':
    resolution: {integrity: sha512-Y9VzoRDSJtgFMUCoiZBDVo084VQ5hfpXxVE+NgkdNsjiDBByiImMZKKhxMwCbdHvhlENG6a833CbFkOQvTricw==}
    peerDependencies:
      '@types/react': '*'
      react: ^16.8 || ^17.0 || ^18.0 || ^19.0 || ^19.0.0-rc
    peerDependenciesMeta:
      '@types/react':
        optional: true

  '@radix-ui/react-compose-refs@1.1.2':
    resolution: {integrity: sha512-z4eqJvfiNnFMHIIvXP3CY57y2WJs5g2v3X0zm9mEJkrkNv4rDxu+sg9Jh8EkXyeqBkB7SOcboo9dMVqhyrACIg==}
<<<<<<< HEAD
=======
    peerDependencies:
      '@types/react': '*'
      react: ^16.8 || ^17.0 || ^18.0 || ^19.0 || ^19.0.0-rc
    peerDependenciesMeta:
      '@types/react':
        optional: true

  '@radix-ui/react-context@1.0.1':
    resolution: {integrity: sha512-ebbrdFoYTcuZ0v4wG5tedGnp9tzcV8awzsxYph7gXUyvnNLuTIcCk1q17JEbnVhXAKG9oX3KtchwiMIAYp9NLg==}
>>>>>>> 9ce9d578
    peerDependencies:
      '@types/react': '*'
      react: ^16.8 || ^17.0 || ^18.0 || ^19.0 || ^19.0.0-rc
    peerDependenciesMeta:
      '@types/react':
        optional: true

  '@radix-ui/react-context@1.1.1':
    resolution: {integrity: sha512-UASk9zi+crv9WteK/NU4PLvOoL3OuE6BWVKNF6hPRBtYBDXQ2u5iu3O59zUlJiTVvkyuycnqrztsHVJwcK9K+Q==}
    peerDependencies:
      '@types/react': '*'
      react: ^16.8 || ^17.0 || ^18.0 || ^19.0 || ^19.0.0-rc
    peerDependenciesMeta:
      '@types/react':
        optional: true

  '@radix-ui/react-context@1.1.2':
    resolution: {integrity: sha512-jCi/QKUM2r1Ju5a3J64TH2A5SpKAgh0LpknyqdQ4m6DCV0xJ2HG1xARRwNGPQfi1SLdLWZ1OJz6F4OMBBNiGJA==}
    peerDependencies:
      '@types/react': '*'
      react: ^16.8 || ^17.0 || ^18.0 || ^19.0 || ^19.0.0-rc
    peerDependenciesMeta:
      '@types/react':
        optional: true

  '@radix-ui/react-dialog@1.1.14':
    resolution: {integrity: sha512-+CpweKjqpzTmwRwcYECQcNYbI8V9VSQt0SNFKeEBLgfucbsLssU6Ppq7wUdNXEGb573bMjFhVjKVll8rmV6zMw==}
    peerDependencies:
      '@types/react': '*'
      '@types/react-dom': '*'
      react: ^16.8 || ^17.0 || ^18.0 || ^19.0 || ^19.0.0-rc
      react-dom: ^16.8 || ^17.0 || ^18.0 || ^19.0 || ^19.0.0-rc
    peerDependenciesMeta:
      '@types/react':
        optional: true
      '@types/react-dom':
        optional: true

  '@radix-ui/react-dialog@1.1.4':
    resolution: {integrity: sha512-Ur7EV1IwQGCyaAuyDRiOLA5JIUZxELJljF+MbM/2NC0BYwfuRrbpS30BiQBJrVruscgUkieKkqXYDOoByaxIoA==}
    peerDependencies:
      '@types/react': '*'
      '@types/react-dom': '*'
      react: ^16.8 || ^17.0 || ^18.0 || ^19.0 || ^19.0.0-rc
      react-dom: ^16.8 || ^17.0 || ^18.0 || ^19.0 || ^19.0.0-rc
    peerDependenciesMeta:
      '@types/react':
        optional: true
      '@types/react-dom':
        optional: true

  '@radix-ui/react-direction@1.1.0':
    resolution: {integrity: sha512-BUuBvgThEiAXh2DWu93XsT+a3aWrGqolGlqqw5VU1kG7p/ZH2cuDlM1sRLNnY3QcBS69UIz2mcKhMxDsdewhjg==}
    peerDependencies:
      '@types/react': '*'
      react: ^16.8 || ^17.0 || ^18.0 || ^19.0 || ^19.0.0-rc
    peerDependenciesMeta:
      '@types/react':
        optional: true

  '@radix-ui/react-direction@1.1.1':
    resolution: {integrity: sha512-1UEWRX6jnOA2y4H5WczZ44gOOjTEmlqv1uNW4GAJEO5+bauCBhv8snY65Iw5/VOS/ghKN9gr2KjnLKxrsvoMVw==}
    peerDependencies:
      '@types/react': '*'
      react: ^16.8 || ^17.0 || ^18.0 || ^19.0 || ^19.0.0-rc
    peerDependenciesMeta:
      '@types/react':
        optional: true

<<<<<<< HEAD
  '@radix-ui/react-dismissable-layer@1.1.10':
    resolution: {integrity: sha512-IM1zzRV4W3HtVgftdQiiOmA0AdJlCtMLe00FXaHwgt3rAnNsIyDqshvkIW3hj/iu5hu8ERP7KIYki6NkqDxAwQ==}
=======
  '@radix-ui/react-dismissable-layer@1.0.5':
    resolution: {integrity: sha512-aJeDjQhywg9LBu2t/At58hCvr7pEm0o2Ke1x33B+MhjNmmZ17sy4KImo0KPLgsnc/zN7GPdce8Cnn0SWvwZO7g==}
>>>>>>> 9ce9d578
    peerDependencies:
      '@types/react': '*'
      '@types/react-dom': '*'
      react: ^16.8 || ^17.0 || ^18.0 || ^19.0 || ^19.0.0-rc
      react-dom: ^16.8 || ^17.0 || ^18.0 || ^19.0 || ^19.0.0-rc
    peerDependenciesMeta:
      '@types/react':
        optional: true
      '@types/react-dom':
        optional: true

  '@radix-ui/react-dismissable-layer@1.1.10':
    resolution: {integrity: sha512-IM1zzRV4W3HtVgftdQiiOmA0AdJlCtMLe00FXaHwgt3rAnNsIyDqshvkIW3hj/iu5hu8ERP7KIYki6NkqDxAwQ==}
    peerDependencies:
      '@types/react': '*'
      '@types/react-dom': '*'
      react: ^16.8 || ^17.0 || ^18.0 || ^19.0 || ^19.0.0-rc
      react-dom: ^16.8 || ^17.0 || ^18.0 || ^19.0 || ^19.0.0-rc
    peerDependenciesMeta:
      '@types/react':
        optional: true
      '@types/react-dom':
        optional: true

  '@radix-ui/react-dismissable-layer@1.1.3':
    resolution: {integrity: sha512-onrWn/72lQoEucDmJnr8uczSNTujT0vJnA/X5+3AkChVPowr8n1yvIKIabhWyMQeMvvmdpsvcyDqx3X1LEXCPg==}
    peerDependencies:
      '@types/react': '*'
      '@types/react-dom': '*'
      react: ^16.8 || ^17.0 || ^18.0 || ^19.0 || ^19.0.0-rc
      react-dom: ^16.8 || ^17.0 || ^18.0 || ^19.0 || ^19.0.0-rc
    peerDependenciesMeta:
      '@types/react':
        optional: true
      '@types/react-dom':
        optional: true

  '@radix-ui/react-dropdown-menu@2.1.4':
    resolution: {integrity: sha512-iXU1Ab5ecM+yEepGAWK8ZhMyKX4ubFdCNtol4sT9D0OVErG9PNElfx3TQhjw7n7BC5nFVz68/5//clWy+8TXzA==}
    peerDependencies:
      '@types/react': '*'
      '@types/react-dom': '*'
      react: ^16.8 || ^17.0 || ^18.0 || ^19.0 || ^19.0.0-rc
      react-dom: ^16.8 || ^17.0 || ^18.0 || ^19.0 || ^19.0.0-rc
    peerDependenciesMeta:
      '@types/react':
        optional: true
      '@types/react-dom':
        optional: true

  '@radix-ui/react-focus-guards@1.1.1':
    resolution: {integrity: sha512-pSIwfrT1a6sIoDASCSpFwOasEwKTZWDw/iBdtnqKO7v6FeOzYJ7U53cPzYFVR3geGGXgVHaH+CdngrrAzqUGxg==}
    peerDependencies:
      '@types/react': '*'
      react: ^16.8 || ^17.0 || ^18.0 || ^19.0 || ^19.0.0-rc
    peerDependenciesMeta:
      '@types/react':
        optional: true

  '@radix-ui/react-focus-guards@1.1.2':
    resolution: {integrity: sha512-fyjAACV62oPV925xFCrH8DR5xWhg9KYtJT4s3u54jxp+L/hbpTY2kIeEFFbFe+a/HCE94zGQMZLIpVTPVZDhaA==}
    peerDependencies:
      '@types/react': '*'
      react: ^16.8 || ^17.0 || ^18.0 || ^19.0 || ^19.0.0-rc
    peerDependenciesMeta:
      '@types/react':
        optional: true

  '@radix-ui/react-focus-scope@1.1.1':
    resolution: {integrity: sha512-01omzJAYRxXdG2/he/+xy+c8a8gCydoQ1yOxnWNcRhrrBW5W+RQJ22EK1SaO8tb3WoUsuEw7mJjBozPzihDFjA==}
    peerDependencies:
      '@types/react': '*'
      '@types/react-dom': '*'
      react: ^16.8 || ^17.0 || ^18.0 || ^19.0 || ^19.0.0-rc
      react-dom: ^16.8 || ^17.0 || ^18.0 || ^19.0 || ^19.0.0-rc
    peerDependenciesMeta:
      '@types/react':
        optional: true
      '@types/react-dom':
        optional: true

  '@radix-ui/react-focus-scope@1.1.7':
    resolution: {integrity: sha512-t2ODlkXBQyn7jkl6TNaw/MtVEVvIGelJDCG41Okq/KwUsJBwQ4XVZsHAVUkK4mBv3ewiAS3PGuUWuY2BoK4ZUw==}
    peerDependencies:
      '@types/react': '*'
      '@types/react-dom': '*'
      react: ^16.8 || ^17.0 || ^18.0 || ^19.0 || ^19.0.0-rc
      react-dom: ^16.8 || ^17.0 || ^18.0 || ^19.0 || ^19.0.0-rc
    peerDependenciesMeta:
      '@types/react':
        optional: true
      '@types/react-dom':
        optional: true

  '@radix-ui/react-id@1.1.0':
    resolution: {integrity: sha512-EJUrI8yYh7WOjNOqpoJaf1jlFIH2LvtgAl+YcFqNCa+4hj64ZXmPkAKOFs/ukjz3byN6bdb/AVUqHkI8/uWWMA==}
    peerDependencies:
      '@types/react': '*'
      react: ^16.8 || ^17.0 || ^18.0 || ^19.0 || ^19.0.0-rc
    peerDependenciesMeta:
      '@types/react':
        optional: true

  '@radix-ui/react-id@1.1.1':
    resolution: {integrity: sha512-kGkGegYIdQsOb4XjsfM97rXsiHaBwco+hFI66oO4s9LU+PLAC5oJ7khdOVFxkhsmlbpUqDAvXw11CluXP+jkHg==}
    peerDependencies:
      '@types/react': '*'
      react: ^16.8 || ^17.0 || ^18.0 || ^19.0 || ^19.0.0-rc
    peerDependenciesMeta:
      '@types/react':
        optional: true

  '@radix-ui/react-label@2.1.7':
    resolution: {integrity: sha512-YT1GqPSL8kJn20djelMX7/cTRp/Y9w5IZHvfxQTVHrOqa2yMl7i/UfMqKRU5V7mEyKTrUVgJXhNQPVCG8PBLoQ==}
    peerDependencies:
      '@types/react': '*'
      '@types/react-dom': '*'
      react: ^16.8 || ^17.0 || ^18.0 || ^19.0 || ^19.0.0-rc
      react-dom: ^16.8 || ^17.0 || ^18.0 || ^19.0 || ^19.0.0-rc
    peerDependenciesMeta:
      '@types/react':
        optional: true
      '@types/react-dom':
        optional: true

  '@radix-ui/react-menu@2.1.4':
    resolution: {integrity: sha512-BnOgVoL6YYdHAG6DtXONaR29Eq4nvbi8rutrV/xlr3RQCMMb3yqP85Qiw/3NReozrSW+4dfLkK+rc1hb4wPU/A==}
    peerDependencies:
      '@types/react': '*'
      '@types/react-dom': '*'
      react: ^16.8 || ^17.0 || ^18.0 || ^19.0 || ^19.0.0-rc
      react-dom: ^16.8 || ^17.0 || ^18.0 || ^19.0 || ^19.0.0-rc
    peerDependenciesMeta:
      '@types/react':
        optional: true
      '@types/react-dom':
        optional: true

  '@radix-ui/react-popper@1.2.1':
    resolution: {integrity: sha512-3kn5Me69L+jv82EKRuQCXdYyf1DqHwD2U/sxoNgBGCB7K9TRc3bQamQ+5EPM9EvyPdli0W41sROd+ZU1dTCztw==}
    peerDependencies:
      '@types/react': '*'
      '@types/react-dom': '*'
      react: ^16.8 || ^17.0 || ^18.0 || ^19.0 || ^19.0.0-rc
      react-dom: ^16.8 || ^17.0 || ^18.0 || ^19.0 || ^19.0.0-rc
    peerDependenciesMeta:
      '@types/react':
        optional: true
      '@types/react-dom':
        optional: true

  '@radix-ui/react-popper@1.2.7':
    resolution: {integrity: sha512-IUFAccz1JyKcf/RjB552PlWwxjeCJB8/4KxT7EhBHOJM+mN7LdW+B3kacJXILm32xawcMMjb2i0cIZpo+f9kiQ==}
<<<<<<< HEAD
=======
    peerDependencies:
      '@types/react': '*'
      '@types/react-dom': '*'
      react: ^16.8 || ^17.0 || ^18.0 || ^19.0 || ^19.0.0-rc
      react-dom: ^16.8 || ^17.0 || ^18.0 || ^19.0 || ^19.0.0-rc
    peerDependenciesMeta:
      '@types/react':
        optional: true
      '@types/react-dom':
        optional: true

  '@radix-ui/react-portal@1.0.4':
    resolution: {integrity: sha512-Qki+C/EuGUVCQTOTD5vzJzJuMUlewbzuKyUy+/iHM2uwGiru9gZeBJtHAPKAEkB5KWGi9mP/CHKcY0wt1aW45Q==}
>>>>>>> 9ce9d578
    peerDependencies:
      '@types/react': '*'
      '@types/react-dom': '*'
      react: ^16.8 || ^17.0 || ^18.0 || ^19.0 || ^19.0.0-rc
      react-dom: ^16.8 || ^17.0 || ^18.0 || ^19.0 || ^19.0.0-rc
    peerDependenciesMeta:
      '@types/react':
        optional: true
      '@types/react-dom':
        optional: true

  '@radix-ui/react-portal@1.1.3':
    resolution: {integrity: sha512-NciRqhXnGojhT93RPyDaMPfLH3ZSl4jjIFbZQ1b/vxvZEdHsBZ49wP9w8L3HzUQwep01LcWtkUvm0OVB5JAHTw==}
    peerDependencies:
      '@types/react': '*'
      '@types/react-dom': '*'
      react: ^16.8 || ^17.0 || ^18.0 || ^19.0 || ^19.0.0-rc
      react-dom: ^16.8 || ^17.0 || ^18.0 || ^19.0 || ^19.0.0-rc
    peerDependenciesMeta:
      '@types/react':
        optional: true
      '@types/react-dom':
        optional: true

  '@radix-ui/react-portal@1.1.9':
    resolution: {integrity: sha512-bpIxvq03if6UNwXZ+HTK71JLh4APvnXntDc6XOX8UVq4XQOVl7lwok0AvIl+b8zgCw3fSaVTZMpAPPagXbKmHQ==}
<<<<<<< HEAD
=======
    peerDependencies:
      '@types/react': '*'
      '@types/react-dom': '*'
      react: ^16.8 || ^17.0 || ^18.0 || ^19.0 || ^19.0.0-rc
      react-dom: ^16.8 || ^17.0 || ^18.0 || ^19.0 || ^19.0.0-rc
    peerDependenciesMeta:
      '@types/react':
        optional: true
      '@types/react-dom':
        optional: true

  '@radix-ui/react-presence@1.0.1':
    resolution: {integrity: sha512-UXLW4UAbIY5ZjcvzjfRFo5gxva8QirC9hF7wRE4U5gz+TP0DbRk+//qyuAQ1McDxBt1xNMBTaciFGvEmJvAZCg==}
>>>>>>> 9ce9d578
    peerDependencies:
      '@types/react': '*'
      '@types/react-dom': '*'
      react: ^16.8 || ^17.0 || ^18.0 || ^19.0 || ^19.0.0-rc
      react-dom: ^16.8 || ^17.0 || ^18.0 || ^19.0 || ^19.0.0-rc
    peerDependenciesMeta:
      '@types/react':
        optional: true
      '@types/react-dom':
        optional: true

  '@radix-ui/react-presence@1.1.2':
    resolution: {integrity: sha512-18TFr80t5EVgL9x1SwF/YGtfG+l0BS0PRAlCWBDoBEiDQjeKgnNZRVJp/oVBl24sr3Gbfwc/Qpj4OcWTQMsAEg==}
    peerDependencies:
      '@types/react': '*'
      '@types/react-dom': '*'
      react: ^16.8 || ^17.0 || ^18.0 || ^19.0 || ^19.0.0-rc
      react-dom: ^16.8 || ^17.0 || ^18.0 || ^19.0 || ^19.0.0-rc
    peerDependenciesMeta:
      '@types/react':
        optional: true
      '@types/react-dom':
        optional: true

  '@radix-ui/react-presence@1.1.4':
    resolution: {integrity: sha512-ueDqRbdc4/bkaQT3GIpLQssRlFgWaL/U2z/S31qRwwLWoxHLgry3SIfCwhxeQNbirEUXFa+lq3RL3oBYXtcmIA==}
<<<<<<< HEAD
=======
    peerDependencies:
      '@types/react': '*'
      '@types/react-dom': '*'
      react: ^16.8 || ^17.0 || ^18.0 || ^19.0 || ^19.0.0-rc
      react-dom: ^16.8 || ^17.0 || ^18.0 || ^19.0 || ^19.0.0-rc
    peerDependenciesMeta:
      '@types/react':
        optional: true
      '@types/react-dom':
        optional: true

  '@radix-ui/react-primitive@1.0.3':
    resolution: {integrity: sha512-yi58uVyoAcK/Nq1inRY56ZSjKypBNKTa/1mcL8qdl6oJeEaDbOldlzrGn7P6Q3Id5d+SYNGc5AJgc4vGhjs5+g==}
>>>>>>> 9ce9d578
    peerDependencies:
      '@types/react': '*'
      '@types/react-dom': '*'
      react: ^16.8 || ^17.0 || ^18.0 || ^19.0 || ^19.0.0-rc
      react-dom: ^16.8 || ^17.0 || ^18.0 || ^19.0 || ^19.0.0-rc
    peerDependenciesMeta:
      '@types/react':
        optional: true
      '@types/react-dom':
        optional: true

  '@radix-ui/react-primitive@2.0.1':
    resolution: {integrity: sha512-sHCWTtxwNn3L3fH8qAfnF3WbUZycW93SM1j3NFDzXBiz8D6F5UTTy8G1+WFEaiCdvCVRJWj6N2R4Xq6HdiHmDg==}
    peerDependencies:
      '@types/react': '*'
      '@types/react-dom': '*'
      react: ^16.8 || ^17.0 || ^18.0 || ^19.0 || ^19.0.0-rc
      react-dom: ^16.8 || ^17.0 || ^18.0 || ^19.0 || ^19.0.0-rc
    peerDependenciesMeta:
      '@types/react':
        optional: true
      '@types/react-dom':
        optional: true

  '@radix-ui/react-primitive@2.1.3':
    resolution: {integrity: sha512-m9gTwRkhy2lvCPe6QJp4d3G1TYEUHn/FzJUtq9MjH46an1wJU+GdoGC5VLof8RX8Ft/DlpshApkhswDLZzHIcQ==}
    peerDependencies:
      '@types/react': '*'
      '@types/react-dom': '*'
      react: ^16.8 || ^17.0 || ^18.0 || ^19.0 || ^19.0.0-rc
      react-dom: ^16.8 || ^17.0 || ^18.0 || ^19.0 || ^19.0.0-rc
    peerDependenciesMeta:
      '@types/react':
        optional: true
      '@types/react-dom':
        optional: true

  '@radix-ui/react-roving-focus@1.1.1':
    resolution: {integrity: sha512-QE1RoxPGJ/Nm8Qmk0PxP8ojmoaS67i0s7hVssS7KuI2FQoc/uzVlZsqKfQvxPE6D8hICCPHJ4D88zNhT3OOmkw==}
    peerDependencies:
      '@types/react': '*'
      '@types/react-dom': '*'
      react: ^16.8 || ^17.0 || ^18.0 || ^19.0 || ^19.0.0-rc
      react-dom: ^16.8 || ^17.0 || ^18.0 || ^19.0 || ^19.0.0-rc
    peerDependenciesMeta:
      '@types/react':
        optional: true
      '@types/react-dom':
        optional: true

<<<<<<< HEAD
  '@radix-ui/react-roving-focus@1.1.10':
    resolution: {integrity: sha512-dT9aOXUen9JSsxnMPv/0VqySQf5eDQ6LCk5Sw28kamz8wSOW2bJdlX2Bg5VUIIcV+6XlHpWTIuTPCf/UNIyq8Q==}
=======
  '@radix-ui/react-scroll-area@1.2.9':
    resolution: {integrity: sha512-YSjEfBXnhUELsO2VzjdtYYD4CfQjvao+lhhrX5XsHD7/cyUNzljF1FHEbgTPN7LH2MClfwRMIsYlqTYpKTTe2A==}
>>>>>>> 9ce9d578
    peerDependencies:
      '@types/react': '*'
      '@types/react-dom': '*'
      react: ^16.8 || ^17.0 || ^18.0 || ^19.0 || ^19.0.0-rc
      react-dom: ^16.8 || ^17.0 || ^18.0 || ^19.0 || ^19.0.0-rc
    peerDependenciesMeta:
      '@types/react':
        optional: true
      '@types/react-dom':
        optional: true

<<<<<<< HEAD
  '@radix-ui/react-scroll-area@1.2.9':
    resolution: {integrity: sha512-YSjEfBXnhUELsO2VzjdtYYD4CfQjvao+lhhrX5XsHD7/cyUNzljF1FHEbgTPN7LH2MClfwRMIsYlqTYpKTTe2A==}
=======
  '@radix-ui/react-select@2.2.5':
    resolution: {integrity: sha512-HnMTdXEVuuyzx63ME0ut4+sEMYW6oouHWNGUZc7ddvUWIcfCva/AMoqEW/3wnEllriMWBa0RHspCYnfCWJQYmA==}
>>>>>>> 9ce9d578
    peerDependencies:
      '@types/react': '*'
      '@types/react-dom': '*'
      react: ^16.8 || ^17.0 || ^18.0 || ^19.0 || ^19.0.0-rc
      react-dom: ^16.8 || ^17.0 || ^18.0 || ^19.0 || ^19.0.0-rc
    peerDependenciesMeta:
      '@types/react':
        optional: true
      '@types/react-dom':
        optional: true

  '@radix-ui/react-select@2.2.5':
    resolution: {integrity: sha512-HnMTdXEVuuyzx63ME0ut4+sEMYW6oouHWNGUZc7ddvUWIcfCva/AMoqEW/3wnEllriMWBa0RHspCYnfCWJQYmA==}
    peerDependencies:
      '@types/react': '*'
      '@types/react-dom': '*'
      react: ^16.8 || ^17.0 || ^18.0 || ^19.0 || ^19.0.0-rc
      react-dom: ^16.8 || ^17.0 || ^18.0 || ^19.0 || ^19.0.0-rc
    peerDependenciesMeta:
      '@types/react':
        optional: true
      '@types/react-dom':
        optional: true

  '@radix-ui/react-separator@1.1.1':
    resolution: {integrity: sha512-RRiNRSrD8iUiXriq/Y5n4/3iE8HzqgLHsusUSg5jVpU2+3tqcUFPJXHDymwEypunc2sWxDUS3UC+rkZRlHedsw==}
    peerDependencies:
      '@types/react': '*'
      '@types/react-dom': '*'
      react: ^16.8 || ^17.0 || ^18.0 || ^19.0 || ^19.0.0-rc
      react-dom: ^16.8 || ^17.0 || ^18.0 || ^19.0 || ^19.0.0-rc
    peerDependenciesMeta:
      '@types/react':
        optional: true
      '@types/react-dom':
        optional: true

  '@radix-ui/react-slot@1.1.1':
    resolution: {integrity: sha512-RApLLOcINYJA+dMVbOju7MYv1Mb2EBp2nH4HdDzXTSyaR5optlm6Otrz1euW3HbdOR8UmmFK06TD+A9frYWv+g==}
    peerDependencies:
      '@types/react': '*'
      react: ^16.8 || ^17.0 || ^18.0 || ^19.0 || ^19.0.0-rc
    peerDependenciesMeta:
      '@types/react':
        optional: true

  '@radix-ui/react-slot@1.2.3':
    resolution: {integrity: sha512-aeNmHnBxbi2St0au6VBVC7JXFlhLlOnvIIlePNniyUNAClzmtAUEY8/pBiK3iHjufOlwA+c20/8jngo7xcrg8A==}
    peerDependencies:
      '@types/react': '*'
      react: ^16.8 || ^17.0 || ^18.0 || ^19.0 || ^19.0.0-rc
    peerDependenciesMeta:
      '@types/react':
        optional: true

  '@radix-ui/react-switch@1.2.5':
    resolution: {integrity: sha512-5ijLkak6ZMylXsaImpZ8u4Rlf5grRmoc0p0QeX9VJtlrM4f5m3nCTX8tWga/zOA8PZYIR/t0p2Mnvd7InrJ6yQ==}
    peerDependencies:
      '@types/react': '*'
      '@types/react-dom': '*'
      react: ^16.8 || ^17.0 || ^18.0 || ^19.0 || ^19.0.0-rc
      react-dom: ^16.8 || ^17.0 || ^18.0 || ^19.0 || ^19.0.0-rc
    peerDependenciesMeta:
      '@types/react':
        optional: true
      '@types/react-dom':
        optional: true

  '@radix-ui/react-tabs@1.1.12':
    resolution: {integrity: sha512-GTVAlRVrQrSw3cEARM0nAx73ixrWDPNZAruETn3oHCNP6SbZ/hNxdxp+u7VkIEv3/sFoLq1PfcHrl7Pnp0CDpw==}
    peerDependencies:
      '@types/react': '*'
      '@types/react-dom': '*'
      react: ^16.8 || ^17.0 || ^18.0 || ^19.0 || ^19.0.0-rc
      react-dom: ^16.8 || ^17.0 || ^18.0 || ^19.0 || ^19.0.0-rc
    peerDependenciesMeta:
      '@types/react':
        optional: true
      '@types/react-dom':
        optional: true

  '@radix-ui/react-toast@1.2.4':
    resolution: {integrity: sha512-Sch9idFJHJTMH9YNpxxESqABcAFweJG4tKv+0zo0m5XBvUSL8FM5xKcJLFLXononpePs8IclyX1KieL5SDUNgA==}
    peerDependencies:
      '@types/react': '*'
      '@types/react-dom': '*'
      react: ^16.8 || ^17.0 || ^18.0 || ^19.0 || ^19.0.0-rc
      react-dom: ^16.8 || ^17.0 || ^18.0 || ^19.0 || ^19.0.0-rc
    peerDependenciesMeta:
      '@types/react':
        optional: true
      '@types/react-dom':
        optional: true

  '@radix-ui/react-use-callback-ref@1.1.0':
    resolution: {integrity: sha512-CasTfvsy+frcFkbXtSJ2Zu9JHpN8TYKxkgJGWbjiZhFivxaeW7rMeZt7QELGVLaYVfFMsKHjb7Ak0nMEe+2Vfw==}
    peerDependencies:
      '@types/react': '*'
      react: ^16.8 || ^17.0 || ^18.0 || ^19.0 || ^19.0.0-rc
    peerDependenciesMeta:
      '@types/react':
        optional: true

  '@radix-ui/react-use-callback-ref@1.1.1':
    resolution: {integrity: sha512-FkBMwD+qbGQeMu1cOHnuGB6x4yzPjho8ap5WtbEJ26umhgqVXbhekKUQO+hZEL1vU92a3wHwdp0HAcqAUF5iDg==}
<<<<<<< HEAD
=======
    peerDependencies:
      '@types/react': '*'
      react: ^16.8 || ^17.0 || ^18.0 || ^19.0 || ^19.0.0-rc
    peerDependenciesMeta:
      '@types/react':
        optional: true

  '@radix-ui/react-use-controllable-state@1.0.1':
    resolution: {integrity: sha512-Svl5GY5FQeN758fWKrjM6Qb7asvXeiZltlT4U2gVfl8Gx5UAv2sMR0LWo8yhsIZh2oQ0eFdZ59aoOOMV7b47VA==}
>>>>>>> 9ce9d578
    peerDependencies:
      '@types/react': '*'
      react: ^16.8 || ^17.0 || ^18.0 || ^19.0 || ^19.0.0-rc
    peerDependenciesMeta:
      '@types/react':
        optional: true

  '@radix-ui/react-use-controllable-state@1.1.0':
    resolution: {integrity: sha512-MtfMVJiSr2NjzS0Aa90NPTnvTSg6C/JLCV7ma0W6+OMV78vd8OyRpID+Ng9LxzsPbLeuBnWBA1Nq30AtBIDChw==}
    peerDependencies:
      '@types/react': '*'
      react: ^16.8 || ^17.0 || ^18.0 || ^19.0 || ^19.0.0-rc
    peerDependenciesMeta:
      '@types/react':
        optional: true

  '@radix-ui/react-use-controllable-state@1.2.2':
    resolution: {integrity: sha512-BjasUjixPFdS+NKkypcyyN5Pmg83Olst0+c6vGov0diwTEo6mgdqVR6hxcEgFuh4QrAs7Rc+9KuGJ9TVCj0Zzg==}
    peerDependencies:
      '@types/react': '*'
      react: ^16.8 || ^17.0 || ^18.0 || ^19.0 || ^19.0.0-rc
    peerDependenciesMeta:
      '@types/react':
        optional: true

  '@radix-ui/react-use-effect-event@0.0.2':
    resolution: {integrity: sha512-Qp8WbZOBe+blgpuUT+lw2xheLP8q0oatc9UpmiemEICxGvFLYmHm9QowVZGHtJlGbS6A6yJ3iViad/2cVjnOiA==}
<<<<<<< HEAD
=======
    peerDependencies:
      '@types/react': '*'
      react: ^16.8 || ^17.0 || ^18.0 || ^19.0 || ^19.0.0-rc
    peerDependenciesMeta:
      '@types/react':
        optional: true

  '@radix-ui/react-use-escape-keydown@1.0.3':
    resolution: {integrity: sha512-vyL82j40hcFicA+M4Ex7hVkB9vHgSse1ZWomAqV2Je3RleKGO5iM8KMOEtfoSB0PnIelMd2lATjTGMYqN5ylTg==}
>>>>>>> 9ce9d578
    peerDependencies:
      '@types/react': '*'
      react: ^16.8 || ^17.0 || ^18.0 || ^19.0 || ^19.0.0-rc
    peerDependenciesMeta:
      '@types/react':
        optional: true

  '@radix-ui/react-use-escape-keydown@1.1.0':
    resolution: {integrity: sha512-L7vwWlR1kTTQ3oh7g1O0CBF3YCyyTj8NmhLR+phShpyA50HCfBFKVJTpshm9PzLiKmehsrQzTYTpX9HvmC9rhw==}
    peerDependencies:
      '@types/react': '*'
      react: ^16.8 || ^17.0 || ^18.0 || ^19.0 || ^19.0.0-rc
    peerDependenciesMeta:
      '@types/react':
        optional: true

  '@radix-ui/react-use-escape-keydown@1.1.1':
    resolution: {integrity: sha512-Il0+boE7w/XebUHyBjroE+DbByORGR9KKmITzbR7MyQ4akpORYP/ZmbhAr0DG7RmmBqoOnZdy2QlvajJ2QA59g==}
<<<<<<< HEAD
=======
    peerDependencies:
      '@types/react': '*'
      react: ^16.8 || ^17.0 || ^18.0 || ^19.0 || ^19.0.0-rc
    peerDependenciesMeta:
      '@types/react':
        optional: true

  '@radix-ui/react-use-layout-effect@1.0.1':
    resolution: {integrity: sha512-v/5RegiJWYdoCvMnITBkNNx6bCj20fiaJnWtRkU18yITptraXjffz5Qbn05uOiQnOvi+dbkznkoaMltz1GnszQ==}
>>>>>>> 9ce9d578
    peerDependencies:
      '@types/react': '*'
      react: ^16.8 || ^17.0 || ^18.0 || ^19.0 || ^19.0.0-rc
    peerDependenciesMeta:
      '@types/react':
        optional: true

  '@radix-ui/react-use-layout-effect@1.1.0':
    resolution: {integrity: sha512-+FPE0rOdziWSrH9athwI1R0HDVbWlEhd+FR+aSDk4uWGmSJ9Z54sdZVDQPZAinJhJXwfT+qnj969mCsT2gfm5w==}
    peerDependencies:
      '@types/react': '*'
      react: ^16.8 || ^17.0 || ^18.0 || ^19.0 || ^19.0.0-rc
    peerDependenciesMeta:
      '@types/react':
        optional: true

  '@radix-ui/react-use-layout-effect@1.1.1':
    resolution: {integrity: sha512-RbJRS4UWQFkzHTTwVymMTUv8EqYhOp8dOOviLj2ugtTiXRaRQS7GLGxZTLL1jWhMeoSCf5zmcZkqTl9IiYfXcQ==}
    peerDependencies:
      '@types/react': '*'
      react: ^16.8 || ^17.0 || ^18.0 || ^19.0 || ^19.0.0-rc
    peerDependenciesMeta:
      '@types/react':
        optional: true

  '@radix-ui/react-use-previous@1.1.0':
    resolution: {integrity: sha512-Z/e78qg2YFnnXcW88A4JmTtm4ADckLno6F7OXotmkQfeuCVaKuYzqAATPhVzl3delXE7CxIV8shofPn3jPc5Og==}
    peerDependencies:
      '@types/react': '*'
      react: ^16.8 || ^17.0 || ^18.0 || ^19.0 || ^19.0.0-rc
    peerDependenciesMeta:
      '@types/react':
        optional: true

  '@radix-ui/react-use-previous@1.1.1':
    resolution: {integrity: sha512-2dHfToCj/pzca2Ck724OZ5L0EVrr3eHRNsG/b3xQJLA2hZpVCS99bLAX+hm1IHXDEnzU6by5z/5MIY794/a8NQ==}
    peerDependencies:
      '@types/react': '*'
      react: ^16.8 || ^17.0 || ^18.0 || ^19.0 || ^19.0.0-rc
    peerDependenciesMeta:
      '@types/react':
        optional: true

  '@radix-ui/react-use-rect@1.1.0':
    resolution: {integrity: sha512-0Fmkebhr6PiseyZlYAOtLS+nb7jLmpqTrJyv61Pe68MKYW6OWdRE2kI70TaYY27u7H0lajqM3hSMMLFq18Z7nQ==}
    peerDependencies:
      '@types/react': '*'
      react: ^16.8 || ^17.0 || ^18.0 || ^19.0 || ^19.0.0-rc
    peerDependenciesMeta:
      '@types/react':
        optional: true

  '@radix-ui/react-use-rect@1.1.1':
    resolution: {integrity: sha512-QTYuDesS0VtuHNNvMh+CjlKJ4LJickCMUAqjlE3+j8w+RlRpwyX3apEQKGFzbZGdo7XNG1tXa+bQqIE7HIXT2w==}
    peerDependencies:
      '@types/react': '*'
      react: ^16.8 || ^17.0 || ^18.0 || ^19.0 || ^19.0.0-rc
    peerDependenciesMeta:
      '@types/react':
        optional: true

  '@radix-ui/react-use-size@1.1.0':
    resolution: {integrity: sha512-XW3/vWuIXHa+2Uwcc2ABSfcCledmXhhQPlGbfcRXbiUQI5Icjcg19BGCZVKKInYbvUCut/ufbbLLPFC5cbb1hw==}
    peerDependencies:
      '@types/react': '*'
      react: ^16.8 || ^17.0 || ^18.0 || ^19.0 || ^19.0.0-rc
    peerDependenciesMeta:
      '@types/react':
        optional: true

  '@radix-ui/react-use-size@1.1.1':
    resolution: {integrity: sha512-ewrXRDTAqAXlkl6t/fkXWNAhFX9I+CkKlw6zjEwk86RSPKwZr3xpBRso655aqYafwtnbpHLj6toFzmd6xdVptQ==}
    peerDependencies:
      '@types/react': '*'
      react: ^16.8 || ^17.0 || ^18.0 || ^19.0 || ^19.0.0-rc
    peerDependenciesMeta:
      '@types/react':
        optional: true

<<<<<<< HEAD
  '@radix-ui/react-visually-hidden@1.1.1':
    resolution: {integrity: sha512-vVfA2IZ9q/J+gEamvj761Oq1FpWgCDaNOOIfbPVp2MVPLEomUr5+Vf7kJGwQ24YxZSlQVar7Bes8kyTo5Dshpg==}
=======
  '@radix-ui/react-visually-hidden@1.0.3':
    resolution: {integrity: sha512-D4w41yN5YRKtu464TLnByKzMDG/JlMPHtfZgQAu9v6mNakUqGUI9vUrfQKz8NK41VMm/xbZbh76NUTVtIYqOMA==}
>>>>>>> 9ce9d578
    peerDependencies:
      '@types/react': '*'
      '@types/react-dom': '*'
      react: ^16.8 || ^17.0 || ^18.0 || ^19.0 || ^19.0.0-rc
      react-dom: ^16.8 || ^17.0 || ^18.0 || ^19.0 || ^19.0.0-rc
    peerDependenciesMeta:
      '@types/react':
        optional: true
      '@types/react-dom':
        optional: true

  '@radix-ui/react-visually-hidden@1.2.3':
    resolution: {integrity: sha512-pzJq12tEaaIhqjbzpCuv/OypJY/BPavOofm+dbab+MHLajy277+1lLm6JFcGgF5eskJ6mquGirhXY2GD/8u8Ug==}
    peerDependencies:
      '@types/react': '*'
      '@types/react-dom': '*'
      react: ^16.8 || ^17.0 || ^18.0 || ^19.0 || ^19.0.0-rc
      react-dom: ^16.8 || ^17.0 || ^18.0 || ^19.0 || ^19.0.0-rc
    peerDependenciesMeta:
      '@types/react':
        optional: true
      '@types/react-dom':
        optional: true

  '@radix-ui/rect@1.1.0':
    resolution: {integrity: sha512-A9+lCBZoaMJlVKcRBz2YByCG+Cp2t6nAnMnNba+XiWxnj6r4JUFqfsgwocMBZU9LPtdxC6wB56ySYpc7LQIoJg==}

  '@radix-ui/rect@1.1.1':
    resolution: {integrity: sha512-HPwpGIzkl28mWyZqG52jiqDJ12waP11Pa1lGoiyUkIEuMLBP0oeK/C89esbXrxsky5we7dfd8U58nm0SgAWpVw==}

  '@rtsao/scc@1.1.0':
    resolution: {integrity: sha512-zt6OdqaDoOnJ1ZYsCYGt9YmWzDXl4vQdKTyJev62gFhRGKdx7mcT54V9KIjg+d2wi9EXsPvAPKe7i7WjfVWB8g==}

  '@rushstack/eslint-patch@1.12.0':
    resolution: {integrity: sha512-5EwMtOqvJMMa3HbmxLlF74e+3/HhwBTMcvt3nqVJgGCozO6hzIPOBlwm8mGVNR9SN2IJpxSnlxczyDjcn7qIyw==}

  '@swc/counter@0.1.3':
    resolution: {integrity: sha512-e2BR4lsJkkRlKZ/qCHPw9ZaSxc0MVUd7gtbtaB7aMvHeJVYe8sOB8DBZkP2DtISHGSku9sCK6T6cnY0CtXrOCQ==}

  '@swc/helpers@0.5.5':
    resolution: {integrity: sha512-KGYxvIOXcceOAbEk4bi/dVLEK9z8sZ0uBB3Il5b1rhfClSpcX0yfRO0KmTkqR2cnQDymwLB+25ZyMzICg/cm/A==}

  '@tybys/wasm-util@0.10.0':
    resolution: {integrity: sha512-VyyPYFlOMNylG45GoAe0xDoLwWuowvf92F9kySqzYh8vmYm7D2u4iUJKa1tOUpS70Ku13ASrOkS4ScXFsTaCNQ==}

  '@types/json5@0.0.29':
    resolution: {integrity: sha512-dRLjCWHYg4oaA77cxO64oO+7JwCwnIzkZPdrrC71jQmQtlhM556pwKo5bUzqvZndkVbeFLIIi+9TC40JNF5hNQ==}

  '@types/node@22.0.0':
    resolution: {integrity: sha512-VT7KSYudcPOzP5Q0wfbowyNLaVR8QWUdw+088uFWwfvpY6uCWaXpqV6ieLAu9WBcnTa7H4Z5RLK8I5t2FuOcqw==}

  '@types/prop-types@15.7.15':
    resolution: {integrity: sha512-F6bEyamV9jKGAFBEmlQnesRPGOQqS2+Uwi0Em15xenOxHaf2hv6L8YCVn3rPdPJOiJfPiCnLIRyvwVaqMY3MIw==}

  '@types/react-dom@18.0.0':
    resolution: {integrity: sha512-49897Y0UiCGmxZqpC8Blrf6meL8QUla6eb+BBhn69dTXlmuOlzkfr7HHY/O8J25e1lTUMs+YYxSlVDAaGHCOLg==}

  '@types/react@18.0.0':
    resolution: {integrity: sha512-7+K7zEQYu7NzOwQGLR91KwWXXDzmTFODRVizJyIALf6RfLv2GDpqpknX64pvRVILXCpXi7O/pua8NGk44dLvJw==}

  '@types/scheduler@0.26.0':
    resolution: {integrity: sha512-WFHp9YUJQ6CKshqoC37iOlHnQSmxNc795UhB26CyBBttrN9svdIrUjl/NjnNmfcwtncN0h/0PPAFWv9ovP8mLA==}

  '@typescript-eslint/eslint-plugin@8.39.0':
    resolution: {integrity: sha512-bhEz6OZeUR+O/6yx9Jk6ohX6H9JSFTaiY0v9/PuKT3oGK0rn0jNplLmyFUGV+a9gfYnVNwGDwS/UkLIuXNb2Rw==}
    engines: {node: ^18.18.0 || ^20.9.0 || >=21.1.0}
    peerDependencies:
      '@typescript-eslint/parser': ^8.39.0
      eslint: ^8.57.0 || ^9.0.0
      typescript: '>=4.8.4 <6.0.0'

  '@typescript-eslint/parser@8.39.0':
    resolution: {integrity: sha512-g3WpVQHngx0aLXn6kfIYCZxM6rRJlWzEkVpqEFLT3SgEDsp9cpCbxxgwnE504q4H+ruSDh/VGS6nqZIDynP+vg==}
    engines: {node: ^18.18.0 || ^20.9.0 || >=21.1.0}
    peerDependencies:
      eslint: ^8.57.0 || ^9.0.0
      typescript: '>=4.8.4 <6.0.0'

  '@typescript-eslint/project-service@8.39.0':
    resolution: {integrity: sha512-CTzJqaSq30V/Z2Og9jogzZt8lJRR5TKlAdXmWgdu4hgcC9Kww5flQ+xFvMxIBWVNdxJO7OifgdOK4PokMIWPew==}
    engines: {node: ^18.18.0 || ^20.9.0 || >=21.1.0}
    peerDependencies:
      typescript: '>=4.8.4 <6.0.0'

  '@typescript-eslint/scope-manager@8.39.0':
    resolution: {integrity: sha512-8QOzff9UKxOh6npZQ/4FQu4mjdOCGSdO3p44ww0hk8Vu+IGbg0tB/H1LcTARRDzGCC8pDGbh2rissBuuoPgH8A==}
    engines: {node: ^18.18.0 || ^20.9.0 || >=21.1.0}

  '@typescript-eslint/tsconfig-utils@8.39.0':
    resolution: {integrity: sha512-Fd3/QjmFV2sKmvv3Mrj8r6N8CryYiCS8Wdb/6/rgOXAWGcFuc+VkQuG28uk/4kVNVZBQuuDHEDUpo/pQ32zsIQ==}
    engines: {node: ^18.18.0 || ^20.9.0 || >=21.1.0}
    peerDependencies:
      typescript: '>=4.8.4 <6.0.0'

  '@typescript-eslint/type-utils@8.39.0':
    resolution: {integrity: sha512-6B3z0c1DXVT2vYA9+z9axjtc09rqKUPRmijD5m9iv8iQpHBRYRMBcgxSiKTZKm6FwWw1/cI4v6em35OsKCiN5Q==}
    engines: {node: ^18.18.0 || ^20.9.0 || >=21.1.0}
    peerDependencies:
      eslint: ^8.57.0 || ^9.0.0
      typescript: '>=4.8.4 <6.0.0'

  '@typescript-eslint/types@8.39.0':
    resolution: {integrity: sha512-ArDdaOllnCj3yn/lzKn9s0pBQYmmyme/v1HbGIGB0GB/knFI3fWMHloC+oYTJW46tVbYnGKTMDK4ah1sC2v0Kg==}
    engines: {node: ^18.18.0 || ^20.9.0 || >=21.1.0}

  '@typescript-eslint/typescript-estree@8.39.0':
    resolution: {integrity: sha512-ndWdiflRMvfIgQRpckQQLiB5qAKQ7w++V4LlCHwp62eym1HLB/kw7D9f2e8ytONls/jt89TEasgvb+VwnRprsw==}
    engines: {node: ^18.18.0 || ^20.9.0 || >=21.1.0}
    peerDependencies:
      typescript: '>=4.8.4 <6.0.0'

  '@typescript-eslint/utils@8.39.0':
    resolution: {integrity: sha512-4GVSvNA0Vx1Ktwvf4sFE+exxJ3QGUorQG1/A5mRfRNZtkBT2xrA/BCO2H0eALx/PnvCS6/vmYwRdDA41EoffkQ==}
    engines: {node: ^18.18.0 || ^20.9.0 || >=21.1.0}
    peerDependencies:
      eslint: ^8.57.0 || ^9.0.0
      typescript: '>=4.8.4 <6.0.0'

  '@typescript-eslint/visitor-keys@8.39.0':
    resolution: {integrity: sha512-ldgiJ+VAhQCfIjeOgu8Kj5nSxds0ktPOSO9p4+0VDH2R2pLvQraaM5Oen2d7NxzMCm+Sn/vJT+mv2H5u6b/3fA==}
    engines: {node: ^18.18.0 || ^20.9.0 || >=21.1.0}

  '@unrs/resolver-binding-android-arm-eabi@1.11.1':
    resolution: {integrity: sha512-ppLRUgHVaGRWUx0R0Ut06Mjo9gBaBkg3v/8AxusGLhsIotbBLuRk51rAzqLC8gq6NyyAojEXglNjzf6R948DNw==}
    cpu: [arm]
    os: [android]

  '@unrs/resolver-binding-android-arm64@1.11.1':
    resolution: {integrity: sha512-lCxkVtb4wp1v+EoN+HjIG9cIIzPkX5OtM03pQYkG+U5O/wL53LC4QbIeazgiKqluGeVEeBlZahHalCaBvU1a2g==}
    cpu: [arm64]
    os: [android]

  '@unrs/resolver-binding-darwin-arm64@1.11.1':
    resolution: {integrity: sha512-gPVA1UjRu1Y/IsB/dQEsp2V1pm44Of6+LWvbLc9SDk1c2KhhDRDBUkQCYVWe6f26uJb3fOK8saWMgtX8IrMk3g==}
    cpu: [arm64]
    os: [darwin]

  '@unrs/resolver-binding-darwin-x64@1.11.1':
    resolution: {integrity: sha512-cFzP7rWKd3lZaCsDze07QX1SC24lO8mPty9vdP+YVa3MGdVgPmFc59317b2ioXtgCMKGiCLxJ4HQs62oz6GfRQ==}
    cpu: [x64]
    os: [darwin]

  '@unrs/resolver-binding-freebsd-x64@1.11.1':
    resolution: {integrity: sha512-fqtGgak3zX4DCB6PFpsH5+Kmt/8CIi4Bry4rb1ho6Av2QHTREM+47y282Uqiu3ZRF5IQioJQ5qWRV6jduA+iGw==}
    cpu: [x64]
    os: [freebsd]

  '@unrs/resolver-binding-linux-arm-gnueabihf@1.11.1':
    resolution: {integrity: sha512-u92mvlcYtp9MRKmP+ZvMmtPN34+/3lMHlyMj7wXJDeXxuM0Vgzz0+PPJNsro1m3IZPYChIkn944wW8TYgGKFHw==}
    cpu: [arm]
    os: [linux]

  '@unrs/resolver-binding-linux-arm-musleabihf@1.11.1':
    resolution: {integrity: sha512-cINaoY2z7LVCrfHkIcmvj7osTOtm6VVT16b5oQdS4beibX2SYBwgYLmqhBjA1t51CarSaBuX5YNsWLjsqfW5Cw==}
    cpu: [arm]
    os: [linux]

  '@unrs/resolver-binding-linux-arm64-gnu@1.11.1':
    resolution: {integrity: sha512-34gw7PjDGB9JgePJEmhEqBhWvCiiWCuXsL9hYphDF7crW7UgI05gyBAi6MF58uGcMOiOqSJ2ybEeCvHcq0BCmQ==}
    cpu: [arm64]
    os: [linux]

  '@unrs/resolver-binding-linux-arm64-musl@1.11.1':
    resolution: {integrity: sha512-RyMIx6Uf53hhOtJDIamSbTskA99sPHS96wxVE/bJtePJJtpdKGXO1wY90oRdXuYOGOTuqjT8ACccMc4K6QmT3w==}
    cpu: [arm64]
    os: [linux]

  '@unrs/resolver-binding-linux-ppc64-gnu@1.11.1':
    resolution: {integrity: sha512-D8Vae74A4/a+mZH0FbOkFJL9DSK2R6TFPC9M+jCWYia/q2einCubX10pecpDiTmkJVUH+y8K3BZClycD8nCShA==}
    cpu: [ppc64]
    os: [linux]

  '@unrs/resolver-binding-linux-riscv64-gnu@1.11.1':
    resolution: {integrity: sha512-frxL4OrzOWVVsOc96+V3aqTIQl1O2TjgExV4EKgRY09AJ9leZpEg8Ak9phadbuX0BA4k8U5qtvMSQQGGmaJqcQ==}
    cpu: [riscv64]
    os: [linux]

  '@unrs/resolver-binding-linux-riscv64-musl@1.11.1':
    resolution: {integrity: sha512-mJ5vuDaIZ+l/acv01sHoXfpnyrNKOk/3aDoEdLO/Xtn9HuZlDD6jKxHlkN8ZhWyLJsRBxfv9GYM2utQ1SChKew==}
    cpu: [riscv64]
    os: [linux]

  '@unrs/resolver-binding-linux-s390x-gnu@1.11.1':
    resolution: {integrity: sha512-kELo8ebBVtb9sA7rMe1Cph4QHreByhaZ2QEADd9NzIQsYNQpt9UkM9iqr2lhGr5afh885d/cB5QeTXSbZHTYPg==}
    cpu: [s390x]
    os: [linux]

  '@unrs/resolver-binding-linux-x64-gnu@1.11.1':
    resolution: {integrity: sha512-C3ZAHugKgovV5YvAMsxhq0gtXuwESUKc5MhEtjBpLoHPLYM+iuwSj3lflFwK3DPm68660rZ7G8BMcwSro7hD5w==}
    cpu: [x64]
    os: [linux]

  '@unrs/resolver-binding-linux-x64-musl@1.11.1':
    resolution: {integrity: sha512-rV0YSoyhK2nZ4vEswT/QwqzqQXw5I6CjoaYMOX0TqBlWhojUf8P94mvI7nuJTeaCkkds3QE4+zS8Ko+GdXuZtA==}
    cpu: [x64]
    os: [linux]

  '@unrs/resolver-binding-wasm32-wasi@1.11.1':
    resolution: {integrity: sha512-5u4RkfxJm+Ng7IWgkzi3qrFOvLvQYnPBmjmZQ8+szTK/b31fQCnleNl1GgEt7nIsZRIf5PLhPwT0WM+q45x/UQ==}
    engines: {node: '>=14.0.0'}
    cpu: [wasm32]

  '@unrs/resolver-binding-win32-arm64-msvc@1.11.1':
    resolution: {integrity: sha512-nRcz5Il4ln0kMhfL8S3hLkxI85BXs3o8EYoattsJNdsX4YUU89iOkVn7g0VHSRxFuVMdM4Q1jEpIId1Ihim/Uw==}
    cpu: [arm64]
    os: [win32]

  '@unrs/resolver-binding-win32-ia32-msvc@1.11.1':
    resolution: {integrity: sha512-DCEI6t5i1NmAZp6pFonpD5m7i6aFrpofcp4LA2i8IIq60Jyo28hamKBxNrZcyOwVOZkgsRp9O2sXWBWP8MnvIQ==}
    cpu: [ia32]
    os: [win32]

  '@unrs/resolver-binding-win32-x64-msvc@1.11.1':
    resolution: {integrity: sha512-lrW200hZdbfRtztbygyaq/6jP6AKE8qQN2KvPcJ+x7wiD038YtnYtZ82IMNJ69GJibV7bwL3y9FgK+5w/pYt6g==}
    cpu: [x64]
    os: [win32]

  acorn-jsx@5.3.2:
    resolution: {integrity: sha512-rq9s+JNhf0IChjtDXxllJ7g41oZk5SlXtp0LHwyA5cejwn7vKmKp4pPri6YEePv2PU65sAsegbXtIinmDFDXgQ==}
    peerDependencies:
      acorn: ^6.0.0 || ^7.0.0 || ^8.0.0

  acorn@8.15.0:
    resolution: {integrity: sha512-NZyJarBfL7nWwIq+FDL6Zp/yHEhePMNnnJ0y3qfieCrmNvYct8uvtiV41UvlSe6apAfk0fY1FbWx+NwfmpvtTg==}
    engines: {node: '>=0.4.0'}
    hasBin: true

  ajv@6.12.6:
    resolution: {integrity: sha512-j3fVLgvTo527anyYyJOGTYJbG+vnnQYvE0m5mmkc1TK+nxAppkCLMIL0aZ4dblVCNoGShhm+kzE4ZUykBoMg4g==}

  ansi-colors@4.1.3:
    resolution: {integrity: sha512-/6w/C21Pm1A7aZitlI5Ni/2J6FFQN8i1Cvz3kHABAAbw93v/NlvKdVOqz7CCWz/3iv/JplRSEEZ83XION15ovw==}
    engines: {node: '>=6'}

  ansi-regex@5.0.1:
    resolution: {integrity: sha512-quJQXlTSUGL2LH9SUXo8VwsY4soanhgo6LNSm84E1LBcE8s3O0wpdiRzyR9z/ZZJMlMWv37qOOb9pdJlMUEKFQ==}
    engines: {node: '>=8'}

  ansi-regex@6.1.0:
    resolution: {integrity: sha512-7HSX4QQb4CspciLpVFwyRe79O3xsIZDDLER21kERQ71oaPodF8jL725AgJMFAYbooIqolJoRLuM81SpeUkpkvA==}
    engines: {node: '>=12'}

  ansi-styles@4.3.0:
    resolution: {integrity: sha512-zbB9rCJAT1rbjiVDb2hqKFHNYLxgtk8NURxZ3IZwD3F6NtxbXZQCnnSi1Lkx+IDohdPlFp222wVALIheZJQSEg==}
    engines: {node: '>=8'}

  ansi-styles@6.2.1:
    resolution: {integrity: sha512-bN798gFfQX+viw3R7yrGWRqnrN2oRkEkUjjl4JNn4E8GxxbjtG3FbrEIIY3l8/hrwUwIeCZvi4QuOTP4MErVug==}
    engines: {node: '>=12'}

  any-promise@1.3.0:
    resolution: {integrity: sha512-7UvmKalWRt1wgjL1RrGxoSJW/0QZFIegpeGvZG9kjp8vrRu55XTHbwnqq2GpXm9uLbcuhxm3IqX9OB4MZR1b2A==}

  anymatch@3.1.3:
    resolution: {integrity: sha512-KMReFUr0B4t+D+OBkjR3KYqvocp2XaSzO55UcB6mgQMd3KbcE+mWTyvVV7D/zsdEbNnV6acZUutkiHQXvTr1Rw==}
    engines: {node: '>= 8'}

  arg@5.0.2:
    resolution: {integrity: sha512-PYjyFOLKQ9y57JvQ6QLo8dAgNqswh8M1RMJYdQduT6xbWSgK36P/Z/v+p888pM69jMMfS8Xd8F6I1kQ/I9HUGg==}

  argparse@2.0.1:
    resolution: {integrity: sha512-8+9WqebbFzpX9OR+Wa6O29asIogeRMzcGtAINdpMHHyAg10f05aSFVBbcEqGf/PXw1EjAZ+q2/bEBg3DvurK3Q==}

  aria-hidden@1.2.6:
    resolution: {integrity: sha512-ik3ZgC9dY/lYVVM++OISsaYDeg1tb0VtP5uL3ouh1koGOaUMDPpbFIei4JkFimWUFPn90sbMNMXQAIVOlnYKJA==}
    engines: {node: '>=10'}

  aria-query@5.3.2:
    resolution: {integrity: sha512-COROpnaoap1E2F000S62r6A60uHZnmlvomhfyT2DlTcrY1OrBKn2UhH7qn5wTC9zMvD0AY7csdPSNwKP+7WiQw==}
    engines: {node: '>= 0.4'}

  array-buffer-byte-length@1.0.2:
    resolution: {integrity: sha512-LHE+8BuR7RYGDKvnrmcuSq3tDcKv9OFEXQt/HpbZhY7V6h0zlUXutnAD82GiFx9rdieCMjkvtcsPqBwgUl1Iiw==}
    engines: {node: '>= 0.4'}

  array-includes@3.1.9:
    resolution: {integrity: sha512-FmeCCAenzH0KH381SPT5FZmiA/TmpndpcaShhfgEN9eCVjnFBqq3l1xrI42y8+PPLI6hypzou4GXw00WHmPBLQ==}
    engines: {node: '>= 0.4'}

  array.prototype.findlast@1.2.5:
    resolution: {integrity: sha512-CVvd6FHg1Z3POpBLxO6E6zr+rSKEQ9L6rZHAaY7lLfhKsWYUBBOuMs0e9o24oopj6H+geRCX0YJ+TJLBK2eHyQ==}
    engines: {node: '>= 0.4'}

  array.prototype.findlastindex@1.2.6:
    resolution: {integrity: sha512-F/TKATkzseUExPlfvmwQKGITM3DGTK+vkAsCZoDc5daVygbJBnjEUCbgkAvVFsgfXfX4YIqZ/27G3k3tdXrTxQ==}
    engines: {node: '>= 0.4'}

  array.prototype.flat@1.3.3:
    resolution: {integrity: sha512-rwG/ja1neyLqCuGZ5YYrznA62D4mZXg0i1cIskIUKSiqF3Cje9/wXAls9B9s1Wa2fomMsIv8czB8jZcPmxCXFg==}
    engines: {node: '>= 0.4'}

  array.prototype.flatmap@1.3.3:
    resolution: {integrity: sha512-Y7Wt51eKJSyi80hFrJCePGGNo5ktJCslFuboqJsbf57CCPcm5zztluPlc4/aD8sWsKvlwatezpV4U1efk8kpjg==}
    engines: {node: '>= 0.4'}

  array.prototype.tosorted@1.1.4:
    resolution: {integrity: sha512-p6Fx8B7b7ZhL/gmUsAy0D15WhvDccw3mnGNbZpi3pmeJdxtWsj2jEaI4Y6oo3XiHfzuSgPwKc04MYt6KgvC/wA==}
    engines: {node: '>= 0.4'}

  arraybuffer.prototype.slice@1.0.4:
    resolution: {integrity: sha512-BNoCY6SXXPQ7gF2opIP4GBE+Xw7U+pHMYKuzjgCN3GwiaIR09UUeKfheyIry77QtrCBlC0KK0q5/TER/tYh3PQ==}
    engines: {node: '>= 0.4'}

  ast-types-flow@0.0.8:
    resolution: {integrity: sha512-OH/2E5Fg20h2aPrbe+QL8JZQFko0YZaF+j4mnQ7BGhfavO7OpSLa8a0y9sBwomHdSbkhTS8TQNayBfnW5DwbvQ==}

  async-function@1.0.0:
    resolution: {integrity: sha512-hsU18Ae8CDTR6Kgu9DYf0EbCr/a5iGL0rytQDobUcdpYOKokk8LEjVphnXkDkgpi0wYVsqrXuP0bZxJaTqdgoA==}
    engines: {node: '>= 0.4'}

  autoprefixer@10.4.20:
    resolution: {integrity: sha512-XY25y5xSv/wEoqzDyXXME4AFfkZI0P23z6Fs3YgymDnKJkCGOnkL0iTxCa85UTqaSgfcqyf3UA6+c7wUvx/16g==}
    engines: {node: ^10 || ^12 || >=14}
    hasBin: true
    peerDependencies:
      postcss: ^8.1.0

  available-typed-arrays@1.0.7:
    resolution: {integrity: sha512-wvUjBtSGN7+7SjNpq/9M2Tg350UZD3q62IFZLbRAR1bSMlCo1ZaeW+BJ+D090e4hIIZLBcTDWe4Mh4jvUDajzQ==}
    engines: {node: '>= 0.4'}

  axe-core@4.10.3:
    resolution: {integrity: sha512-Xm7bpRXnDSX2YE2YFfBk2FnF0ep6tmG7xPh8iHee8MIcrgq762Nkce856dYtJYLkuIoYZvGfTs/PbZhideTcEg==}
    engines: {node: '>=4'}

  axobject-query@4.1.0:
    resolution: {integrity: sha512-qIj0G9wZbMGNLjLmg1PT6v2mE9AH2zlnADJD/2tC6E00hgmhUOfEB6greHPAfLRSufHqROIUTkw6E+M3lH0PTQ==}
    engines: {node: '>= 0.4'}

  balanced-match@1.0.2:
    resolution: {integrity: sha512-3oSeUO0TMV67hN1AmbXsK4yaqU7tjiHlbxRDZOpH0KW9+CeX4bRAaX0Anxt0tx2MrpRpWwQaPwIlISEJhYU5Pw==}

  binary-extensions@2.3.0:
    resolution: {integrity: sha512-Ceh+7ox5qe7LJuLHoY0feh3pHuUDHAcRUeyL2VYghZwfpkNIy/+8Ocg0a3UuSoYzavmylwuLWQOf3hl0jjMMIw==}
    engines: {node: '>=8'}

  brace-expansion@1.1.12:
    resolution: {integrity: sha512-9T9UjW3r0UW5c1Q7GTwllptXwhvYmEzFhzMfZ9H7FQWt+uZePjZPjBP/W1ZEyZ1twGWom5/56TF4lPcqjnDHcg==}

  brace-expansion@2.0.2:
    resolution: {integrity: sha512-Jt0vHyM+jmUBqojB7E1NIYadt0vI0Qxjxd2TErW94wDz+E2LAm5vKMXXwg6ZZBTHPuUlDgQHKXvjGBdfcF1ZDQ==}

  braces@3.0.3:
    resolution: {integrity: sha512-yQbXgO/OSZVD2IsiLlro+7Hf6Q18EJrKSEsdoMzKePKXct3gvD8oLcOQdIzGupr5Fj+EDe8gO/lxc1BzfMpxvA==}
    engines: {node: '>=8'}

  browserslist@4.25.1:
    resolution: {integrity: sha512-KGj0KoOMXLpSNkkEI6Z6mShmQy0bc1I+T7K9N81k4WWMrfz+6fQ6es80B/YLAeRoKvjYE1YSHHOW1qe9xIVzHw==}
    engines: {node: ^6 || ^7 || ^8 || ^9 || ^10 || ^11 || ^12 || >=13.7}
    hasBin: true

  busboy@1.6.0:
    resolution: {integrity: sha512-8SFQbg/0hQ9xy3UNTB0YEnsNBbWfhf7RtnzpL7TkBiTBRfrQ9Fxcnz7VJsleJpyp6rVLvXiuORqjlHi5q+PYuA==}
    engines: {node: '>=10.16.0'}

  call-bind-apply-helpers@1.0.2:
    resolution: {integrity: sha512-Sp1ablJ0ivDkSzjcaJdxEunN5/XvksFJ2sMBFfq6x0ryhQV/2b/KwFe21cMpmHtPOSij8K99/wSfoEuTObmuMQ==}
    engines: {node: '>= 0.4'}

  call-bind@1.0.8:
    resolution: {integrity: sha512-oKlSFMcMwpUg2ednkhQ454wfWiU/ul3CkJe/PEHcTKuiX6RpbehUiFMXu13HalGZxfUwCQzZG747YXBn1im9ww==}
    engines: {node: '>= 0.4'}

  call-bound@1.0.4:
    resolution: {integrity: sha512-+ys997U96po4Kx/ABpBCqhA9EuxJaQWDQg7295H4hBphv3IZg0boBKuwYpt4YXp6MZ5AmZQnU/tyMTlRpaSejg==}
    engines: {node: '>= 0.4'}

  callsites@3.1.0:
    resolution: {integrity: sha512-P8BjAsXvZS+VIDUI11hHCQEv74YT67YUi5JJFNWIqL235sBmjX4+qx9Muvls5ivyNENctx46xQLQ3aTuE7ssaQ==}
    engines: {node: '>=6'}

  camelcase-css@2.0.1:
    resolution: {integrity: sha512-QOSvevhslijgYwRx6Rv7zKdMF8lbRmx+uQGx2+vDc+KI/eBnsy9kit5aj23AgGu3pa4t9AgwbnXWqS+iOY+2aA==}
    engines: {node: '>= 6'}

  caniuse-lite@1.0.30001731:
    resolution: {integrity: sha512-lDdp2/wrOmTRWuoB5DpfNkC0rJDU8DqRa6nYL6HK6sytw70QMopt/NIc/9SM7ylItlBWfACXk0tEn37UWM/+mg==}

  chalk@4.1.2:
    resolution: {integrity: sha512-oKnbhFyRIXpUuez8iBMmyEa4nbj4IOQyuhc/wy9kY7/WVPcwIO9VA668Pu8RkO7+0G76SLROeyw9CpQ061i4mA==}
    engines: {node: '>=10'}

  chokidar@3.6.0:
    resolution: {integrity: sha512-7VT13fmjotKpGipCW9JEQAusEPE+Ei8nl6/g4FBAmIm0GOOLMua9NDDo/DWp0ZAxCr3cPq5ZpBqmPAQgDda2Pw==}
    engines: {node: '>= 8.10.0'}

  class-variance-authority@0.7.1:
    resolution: {integrity: sha512-Ka+9Trutv7G8M6WT6SeiRWz792K5qEqIGEGzXKhAE6xOWAY6pPH8U+9IY3oCMv6kqTmLsv7Xh/2w2RigkePMsg==}

  client-only@0.0.1:
    resolution: {integrity: sha512-IV3Ou0jSMzZrd3pZ48nLkT9DA7Ag1pnPzaiQhpW7c3RbcqqzvzzVu+L8gfqMp/8IM2MQtSiqaCxrrcfu8I8rMA==}

  clsx@2.1.1:
    resolution: {integrity: sha512-eYm0QWBtUrBWZWG0d386OGAw16Z995PiOVo2B7bjWSbHedGl5e0ZWaq65kOGgUSNesEIDkB9ISbTg/JK9dhCZA==}
    engines: {node: '>=6'}

  color-convert@2.0.1:
    resolution: {integrity: sha512-RRECPsj7iu/xb5oKYcsFHSppFNnsj/52OVTRKb4zP5onXwVF3zVmmToNcOfGC+CRDpfK/U584fMg38ZHCaElKQ==}
    engines: {node: '>=7.0.0'}

  color-name@1.1.4:
    resolution: {integrity: sha512-dOy+3AuW3a2wNbZHIuMZpTcgjGuLU/uBL/ubcZF9OXbDo8ff4O8yVp5Bf0efS8uEoYo5q4Fx7dY9OgQGXgAsQA==}

  commander@4.1.1:
    resolution: {integrity: sha512-NOKm8xhkzAjzFx8B2v5OAHT+u5pRQc2UCa2Vq9jYL/31o2wi9mxBA7LIFs3sV5VSC49z6pEhfbMULvShKj26WA==}
    engines: {node: '>= 6'}

  concat-map@0.0.1:
    resolution: {integrity: sha512-/Srv4dswyQNBfohGpz9o6Yb3Gz3SrUDqBH5rTuhGR7ahtlbYKnVxw2bCFMRljaA7EXHaXZ8wsHdodFvbkhKmqg==}

  cross-spawn@7.0.6:
    resolution: {integrity: sha512-uV2QOWP2nWzsy2aMp8aRibhi9dlzF5Hgh5SHaB9OiTGEyDTiJJyx0uy51QXdyWbtAHNua4XJzUKca3OzKUd3vA==}
    engines: {node: '>= 8'}

  cssesc@3.0.0:
    resolution: {integrity: sha512-/Tb/JcjK111nNScGob5MNtsntNM1aCNUDipB/TkwZFhyDrrE47SOx/18wF2bbjgc3ZzCSKW1T5nt5EbFoAz/Vg==}
    engines: {node: '>=4'}
    hasBin: true

  csstype@3.1.3:
    resolution: {integrity: sha512-M1uQkMl8rQK/szD0LNhtqxIPLpimGm8sOBwU7lLnCpSbTyY3yeU1Vc7l4KT5zT4s/yOxHH5O7tIuuLOCnLADRw==}

  damerau-levenshtein@1.0.8:
    resolution: {integrity: sha512-sdQSFB7+llfUcQHUQO3+B8ERRj0Oa4w9POWMI/puGtuf7gFywGmkaLCElnudfTiKZV+NvHqL0ifzdrI8Ro7ESA==}

  data-view-buffer@1.0.2:
    resolution: {integrity: sha512-EmKO5V3OLXh1rtK2wgXRansaK1/mtVdTUEiEI0W8RkvgT05kfxaH29PliLnpLP73yYO6142Q72QNa8Wx/A5CqQ==}
    engines: {node: '>= 0.4'}

  data-view-byte-length@1.0.2:
    resolution: {integrity: sha512-tuhGbE6CfTM9+5ANGf+oQb72Ky/0+s3xKUpHvShfiz2RxMFgFPjsXuRLBVMtvMs15awe45SRb83D6wH4ew6wlQ==}
    engines: {node: '>= 0.4'}

  data-view-byte-offset@1.0.1:
    resolution: {integrity: sha512-BS8PfmtDGnrgYdOonGZQdLZslWIeCGFP9tpan0hi1Co2Zr2NKADsvGYA8XxuG/4UWgJ6Cjtv+YJnB6MM69QGlQ==}
    engines: {node: '>= 0.4'}

  debug@3.2.7:
    resolution: {integrity: sha512-CFjzYYAi4ThfiQvizrFQevTTXHtnCqWfe7x1AhgEscTz6ZbLbfoLRLPugTQyBth6f8ZERVUSyWHFD/7Wu4t1XQ==}
    peerDependencies:
      supports-color: '*'
    peerDependenciesMeta:
      supports-color:
        optional: true

  debug@4.4.1:
    resolution: {integrity: sha512-KcKCqiftBJcZr++7ykoDIEwSa3XWowTfNPo92BYxjXiyYEVrUQh2aLyhxBCwww+heortUFxEJYcRzosstTEBYQ==}
    engines: {node: '>=6.0'}
    peerDependencies:
      supports-color: '*'
    peerDependenciesMeta:
      supports-color:
        optional: true

  deep-is@0.1.4:
    resolution: {integrity: sha512-oIPzksmTg4/MriiaYGO+okXDT7ztn/w3Eptv/+gSIdMdKsJo0u4CfYNFJPy+4SKMuCqGw2wxnA+URMg3t8a/bQ==}

  define-data-property@1.1.4:
    resolution: {integrity: sha512-rBMvIzlpA8v6E+SJZoo++HAYqsLrkg7MSfIinMPFhmkorw7X+dOXVJQs+QT69zGkzMyfDnIMN2Wid1+NbL3T+A==}
    engines: {node: '>= 0.4'}

  define-properties@1.2.1:
    resolution: {integrity: sha512-8QmQKqEASLd5nx0U1B1okLElbUuuttJ/AnYmRXbbbGDWh6uS208EjD4Xqq/I9wK7u0v6O08XhTWnt5XtEbR6Dg==}
    engines: {node: '>= 0.4'}

  detect-node-es@1.1.0:
    resolution: {integrity: sha512-ypdmJU/TbBby2Dxibuv7ZLW3Bs1QEmM7nHjEANfohJLvE0XVujisn1qPJcZxg+qDucsr+bP6fLD1rPS3AhJ7EQ==}

  didyoumean@1.2.2:
    resolution: {integrity: sha512-gxtyfqMg7GKyhQmb056K7M3xszy/myH8w+B4RT+QXBQsvAOdc3XymqDDPHx1BgPgsdAA5SIifona89YtRATDzw==}

  dlv@1.1.3:
    resolution: {integrity: sha512-+HlytyjlPKnIG8XuRG8WvmBP8xs8P71y+SKKS6ZXWoEgLuePxtDoUEiH7WkdePWrQ5JBpE6aoVqfZfJUQkjXwA==}

  doctrine@2.1.0:
    resolution: {integrity: sha512-35mSku4ZXK0vfCuHEDAwt55dg2jNajHZ1odvF+8SSr82EsZY4QmXfuWso8oEd8zRhVObSN18aM0CjSdoBX7zIw==}
    engines: {node: '>=0.10.0'}

  doctrine@3.0.0:
    resolution: {integrity: sha512-yS+Q5i3hBf7GBkd4KG8a7eBNNWNGLTaEwwYWUijIYM7zrlYDM0BFXHjjPWlWZ1Rg7UaddZeIDmi9jF3HmqiQ2w==}
    engines: {node: '>=6.0.0'}

  dunder-proto@1.0.1:
    resolution: {integrity: sha512-KIN/nDJBQRcXw0MLVhZE9iQHmG68qAVIBg9CqmUYjmQIhgij9U5MFvrqkUL5FbtyyzZuOeOt0zdeRe4UY7ct+A==}
    engines: {node: '>= 0.4'}

  eastasianwidth@0.2.0:
    resolution: {integrity: sha512-I88TYZWc9XiYHRQ4/3c5rjjfgkjhLyW2luGIheGERbNQ6OY7yTybanSpDXZa8y7VUP9YmDcYa+eyq4ca7iLqWA==}

  electron-to-chromium@1.5.199:
    resolution: {integrity: sha512-3gl0S7zQd88kCAZRO/DnxtBKuhMO4h0EaQIN3YgZfV6+pW+5+bf2AdQeHNESCoaQqo/gjGVYEf2YM4O5HJQqpQ==}

  emoji-regex@8.0.0:
    resolution: {integrity: sha512-MSjYzcWNOA0ewAHpz0MxpYFvwg6yjy1NG3xteoqz644VCo/RPgnr1/GGt+ic3iJTzQ8Eu3TdM14SawnVUmGE6A==}

  emoji-regex@9.2.2:
    resolution: {integrity: sha512-L18DaJsXSUk2+42pv8mLs5jJT2hqFkFE4j21wOmgbUqsZ2hL72NsUU785g9RXgo3s0ZNgVl42TiHp3ZtOv/Vyg==}

  enquirer@2.4.1:
    resolution: {integrity: sha512-rRqJg/6gd538VHvR3PSrdRBb/1Vy2YfzHqzvbhGIQpDRKIa4FgV/54b5Q1xYSxOOwKvjXweS26E0Q+nAMwp2pQ==}
    engines: {node: '>=8.6'}

  es-abstract@1.24.0:
    resolution: {integrity: sha512-WSzPgsdLtTcQwm4CROfS5ju2Wa1QQcVeT37jFjYzdFz1r9ahadC8B8/a4qxJxM+09F18iumCdRmlr96ZYkQvEg==}
    engines: {node: '>= 0.4'}

  es-define-property@1.0.1:
    resolution: {integrity: sha512-e3nRfgfUZ4rNGL232gUgX06QNyyez04KdjFrF+LTRoOXmrOgFKDg4BCdsjW8EnT69eqdYGmRpJwiPVYNrCaW3g==}
    engines: {node: '>= 0.4'}

  es-errors@1.3.0:
    resolution: {integrity: sha512-Zf5H2Kxt2xjTvbJvP2ZWLEICxA6j+hAmMzIlypy4xcBg1vKVnx89Wy0GbS+kf5cwCVFFzdCFh2XSCFNULS6csw==}
    engines: {node: '>= 0.4'}

  es-iterator-helpers@1.2.1:
    resolution: {integrity: sha512-uDn+FE1yrDzyC0pCo961B2IHbdM8y/ACZsKD4dG6WqrjV53BADjwa7D+1aom2rsNVfLyDgU/eigvlJGJ08OQ4w==}
    engines: {node: '>= 0.4'}

  es-object-atoms@1.1.1:
    resolution: {integrity: sha512-FGgH2h8zKNim9ljj7dankFPcICIK9Cp5bm+c2gQSYePhpaG5+esrLODihIorn+Pe6FGJzWhXQotPv73jTaldXA==}
    engines: {node: '>= 0.4'}

  es-set-tostringtag@2.1.0:
    resolution: {integrity: sha512-j6vWzfrGVfyXxge+O0x5sh6cvxAog0a/4Rdd2K36zCMV5eJ+/+tOAngRO8cODMNWbVRdVlmGZQL2YS3yR8bIUA==}
    engines: {node: '>= 0.4'}

  es-shim-unscopables@1.1.0:
    resolution: {integrity: sha512-d9T8ucsEhh8Bi1woXCf+TIKDIROLG5WCkxg8geBCbvk22kzwC5G2OnXVMO6FUsvQlgUUXQ2itephWDLqDzbeCw==}
    engines: {node: '>= 0.4'}

  es-to-primitive@1.3.0:
    resolution: {integrity: sha512-w+5mJ3GuFL+NjVtJlvydShqE1eN3h3PbI7/5LAsYJP/2qtuMXjfL2LpHSRqo4b4eSF5K/DH1JXKUAHSB2UW50g==}
    engines: {node: '>= 0.4'}

  escalade@3.2.0:
    resolution: {integrity: sha512-WUj2qlxaQtO4g6Pq5c29GTcWGDyd8itL8zTlipgECz3JesAiiOKotd8JU6otB3PACgG6xkJUyVhboMS+bje/jA==}
    engines: {node: '>=6'}

  escape-string-regexp@4.0.0:
    resolution: {integrity: sha512-TtpcNJ3XAzx3Gq8sWRzJaVajRs0uVxA2YAkdb1jm2YkPz4G6egUFAyA3n5vtEIZefPk5Wa4UXbKuS5fKkJWdgA==}
    engines: {node: '>=10'}

  eslint-config-next@14.2.16:
    resolution: {integrity: sha512-HOcnCJsyLXR7B8wmjaCgkTSpz+ijgOyAkP8OlvANvciP8PspBYFEBTmakNMxOf71fY0aKOm/blFIiKnrM4K03Q==}
    peerDependencies:
      eslint: ^7.23.0 || ^8.0.0
      typescript: '>=3.3.1'
    peerDependenciesMeta:
      typescript:
        optional: true

  eslint-import-resolver-node@0.3.9:
    resolution: {integrity: sha512-WFj2isz22JahUv+B788TlO3N6zL3nNJGU8CcZbPZvVEkBPaJdCV4vy5wyghty5ROFbCRnm132v8BScu5/1BQ8g==}

  eslint-import-resolver-typescript@3.10.1:
    resolution: {integrity: sha512-A1rHYb06zjMGAxdLSkN2fXPBwuSaQ0iO5M/hdyS0Ajj1VBaRp0sPD3dn1FhME3c/JluGFbwSxyCfqdSbtQLAHQ==}
    engines: {node: ^14.18.0 || >=16.0.0}
    peerDependencies:
      eslint: '*'
      eslint-plugin-import: '*'
      eslint-plugin-import-x: '*'
    peerDependenciesMeta:
      eslint-plugin-import:
        optional: true
      eslint-plugin-import-x:
        optional: true

  eslint-module-utils@2.12.1:
    resolution: {integrity: sha512-L8jSWTze7K2mTg0vos/RuLRS5soomksDPoJLXIslC7c8Wmut3bx7CPpJijDcBZtxQ5lrbUdM+s0OlNbz0DCDNw==}
    engines: {node: '>=4'}
    peerDependencies:
      '@typescript-eslint/parser': '*'
      eslint: '*'
      eslint-import-resolver-node: '*'
      eslint-import-resolver-typescript: '*'
      eslint-import-resolver-webpack: '*'
    peerDependenciesMeta:
      '@typescript-eslint/parser':
        optional: true
      eslint:
        optional: true
      eslint-import-resolver-node:
        optional: true
      eslint-import-resolver-typescript:
        optional: true
      eslint-import-resolver-webpack:
        optional: true

  eslint-plugin-import@2.32.0:
    resolution: {integrity: sha512-whOE1HFo/qJDyX4SnXzP4N6zOWn79WhnCUY/iDR0mPfQZO8wcYE4JClzI2oZrhBnnMUCBCHZhO6VQyoBU95mZA==}
    engines: {node: '>=4'}
    peerDependencies:
      '@typescript-eslint/parser': '*'
      eslint: ^2 || ^3 || ^4 || ^5 || ^6 || ^7.2.0 || ^8 || ^9
    peerDependenciesMeta:
      '@typescript-eslint/parser':
        optional: true

  eslint-plugin-jsx-a11y@6.10.2:
    resolution: {integrity: sha512-scB3nz4WmG75pV8+3eRUQOHZlNSUhFNq37xnpgRkCCELU3XMvXAxLk1eqWWyE22Ki4Q01Fnsw9BA3cJHDPgn2Q==}
    engines: {node: '>=4.0'}
    peerDependencies:
      eslint: ^3 || ^4 || ^5 || ^6 || ^7 || ^8 || ^9

  eslint-plugin-react-hooks@5.0.0-canary-7118f5dd7-20230705:
    resolution: {integrity: sha512-AZYbMo/NW9chdL7vk6HQzQhT+PvTAEVqWk9ziruUoW2kAOcN5qNyelv70e0F1VNQAbvutOC9oc+xfWycI9FxDw==}
    engines: {node: '>=10'}
    peerDependencies:
      eslint: ^3.0.0 || ^4.0.0 || ^5.0.0 || ^6.0.0 || ^7.0.0 || ^8.0.0-0

  eslint-plugin-react@7.37.5:
    resolution: {integrity: sha512-Qteup0SqU15kdocexFNAJMvCJEfa2xUKNV4CC1xsVMrIIqEy3SQ/rqyxCWNzfrd3/ldy6HMlD2e0JDVpDg2qIA==}
    engines: {node: '>=4'}
    peerDependencies:
      eslint: ^3 || ^4 || ^5 || ^6 || ^7 || ^8 || ^9.7

  eslint-scope@6.0.0:
    resolution: {integrity: sha512-uRDL9MWmQCkaFus8RF5K9/L/2fn+80yoW3jkD53l4shjCh26fCtvJGasxjUqP5OT87SYTxCVA3BwTUzuELx9kA==}
    engines: {node: ^12.22.0 || ^14.17.0 || >=16.0.0}

  eslint-utils@3.0.0:
    resolution: {integrity: sha512-uuQC43IGctw68pJA1RgbQS8/NP7rch6Cwd4j3ZBtgo4/8Flj4eGE7ZYSZRN3iq5pVUv6GPdW5Z1RFleo84uLDA==}
    engines: {node: ^10.0.0 || ^12.0.0 || >= 14.0.0}
    peerDependencies:
      eslint: '>=5'

  eslint-visitor-keys@2.1.0:
    resolution: {integrity: sha512-0rSmRBzXgDzIsD6mGdJgevzgezI534Cer5L/vyMX0kHzT/jiB43jRhd9YUlMGYLQy2zprNmoT8qasCGtY+QaKw==}
    engines: {node: '>=10'}

  eslint-visitor-keys@3.4.3:
    resolution: {integrity: sha512-wpc+LXeiyiisxPlEkUzU6svyS1frIO3Mgxj1fdy7Pm8Ygzguax2N3Fa/D/ag1WqbOprdI+uY6wMUl8/a2G+iag==}
    engines: {node: ^12.22.0 || ^14.17.0 || >=16.0.0}

  eslint-visitor-keys@4.2.1:
    resolution: {integrity: sha512-Uhdk5sfqcee/9H/rCOJikYz67o0a2Tw2hGRPOG2Y1R2dg7brRe1uG0yaNQDHu+TO/uQPF/5eCapvYSmHUjt7JQ==}
    engines: {node: ^18.18.0 || ^20.9.0 || >=21.1.0}

  eslint@8.0.0:
    resolution: {integrity: sha512-03spzPzMAO4pElm44m60Nj08nYonPGQXmw6Ceai/S4QK82IgwWO1EXx1s9namKzVlbVu3Jf81hb+N+8+v21/HQ==}
    engines: {node: ^12.22.0 || ^14.17.0 || >=16.0.0}
    deprecated: This version is no longer supported. Please see https://eslint.org/version-support for other options.
    hasBin: true

  espree@9.6.1:
    resolution: {integrity: sha512-oruZaFkjorTpF32kDSI5/75ViwGeZginGGy2NoOSg3Q9bnwlnmDm4HLnkl0RE3n+njDXR037aY1+x58Z/zFdwQ==}
    engines: {node: ^12.22.0 || ^14.17.0 || >=16.0.0}

  esquery@1.6.0:
    resolution: {integrity: sha512-ca9pw9fomFcKPvFLXhBKUK90ZvGibiGOvRJNbjljY7s7uq/5YO4BOzcYtJqExdx99rF6aAcnRxHmcUHcz6sQsg==}
    engines: {node: '>=0.10'}

  esrecurse@4.3.0:
    resolution: {integrity: sha512-KmfKL3b6G+RXvP8N1vr3Tq1kL/oCFgn2NYXEtqP8/L3pKapUA4G8cFVaoF3SU323CD4XypR/ffioHmkti6/Tag==}
    engines: {node: '>=4.0'}

  estraverse@5.3.0:
    resolution: {integrity: sha512-MMdARuVEQziNTeJD8DgMqmhwR11BRQ/cBP+pLtYdSTnf3MIO8fFeiINEbX36ZdNlfU/7A9f3gUw49B3oQsvwBA==}
    engines: {node: '>=4.0'}

  esutils@2.0.3:
    resolution: {integrity: sha512-kVscqXk4OCp68SZ0dkgEKVi6/8ij300KBWTJq32P/dYeWTSwK41WyTxalN1eRmA5Z9UU/LX9D7FWSmV9SAYx6g==}
    engines: {node: '>=0.10.0'}

  fast-deep-equal@3.1.3:
    resolution: {integrity: sha512-f3qQ9oQy9j2AhBe/H9VC91wLmKBCCU/gDOnKNAYG5hswO7BLKj09Hc5HYNz9cGI++xlpDCIgDaitVs03ATR84Q==}

  fast-glob@3.3.3:
    resolution: {integrity: sha512-7MptL8U0cqcFdzIzwOTHoilX9x5BrNqye7Z/LuC7kCMRio1EMSyqRK3BEAUD7sXRq4iT4AzTVuZdhgQ2TCvYLg==}
    engines: {node: '>=8.6.0'}

  fast-json-stable-stringify@2.1.0:
    resolution: {integrity: sha512-lhd/wF+Lk98HZoTCtlVraHtfh5XYijIjalXck7saUtuanSDyLMxnHhSXEDJqHxD7msR8D0uCmqlkwjCV8xvwHw==}

  fast-levenshtein@2.0.6:
    resolution: {integrity: sha512-DCXu6Ifhqcks7TZKY3Hxp3y6qphY5SJZmrWMDrKcERSOXWQdMhU9Ig/PYrzyw/ul9jOIyh0N4M0tbC5hodg8dw==}

  fastq@1.19.1:
    resolution: {integrity: sha512-GwLTyxkCXjXbxqIhTsMI2Nui8huMPtnxg7krajPJAjnEG/iiOS7i+zCtWGZR9G0NBKbXKh6X9m9UIsYX/N6vvQ==}

  fdir@6.4.6:
    resolution: {integrity: sha512-hiFoqpyZcfNm1yc4u8oWCf9A2c4D3QjCrks3zmoVKVxpQRzmPNar1hUJcBG2RQHvEVGDN+Jm81ZheVLAQMK6+w==}
    peerDependencies:
      picomatch: ^3 || ^4
    peerDependenciesMeta:
      picomatch:
        optional: true

  file-entry-cache@6.0.1:
    resolution: {integrity: sha512-7Gps/XWymbLk2QLYK4NzpMOrYjMhdIxXuIvy2QBsLE6ljuodKvdkWs/cpyJJ3CVIVpH0Oi1Hvg1ovbMzLdFBBg==}
    engines: {node: ^10.12.0 || >=12.0.0}

  fill-range@7.1.1:
    resolution: {integrity: sha512-YsGpe3WHLK8ZYi4tWDg2Jy3ebRz2rXowDxnld4bkQB00cc/1Zw9AWnC0i9ztDJitivtQvaI9KaLyKrc+hBW0yg==}
    engines: {node: '>=8'}

  flat-cache@3.2.0:
    resolution: {integrity: sha512-CYcENa+FtcUKLmhhqyctpclsq7QF38pKjZHsGNiSQF5r4FtoKDWabFDl3hzaEQMvT1LHEysw5twgLvpYYb4vbw==}
    engines: {node: ^10.12.0 || >=12.0.0}

  flatted@3.3.3:
    resolution: {integrity: sha512-GX+ysw4PBCz0PzosHDepZGANEuFCMLrnRTiEy9McGjmkCQYwRq4A/X786G/fjM/+OjsWSU1ZrY5qyARZmO/uwg==}

  for-each@0.3.5:
    resolution: {integrity: sha512-dKx12eRCVIzqCxFGplyFKJMPvLEWgmNtUrpTiJIR5u97zEhRG8ySrtboPHZXx7daLxQVrl643cTzbab2tkQjxg==}
    engines: {node: '>= 0.4'}

  foreground-child@3.3.1:
    resolution: {integrity: sha512-gIXjKqtFuWEgzFRJA9WCQeSJLZDjgJUOMCMzxtvFq/37KojM1BFGufqsCy0r4qSQmYLsZYMeyRqzIWOMup03sw==}
    engines: {node: '>=14'}

  fraction.js@4.3.7:
    resolution: {integrity: sha512-ZsDfxO51wGAXREY55a7la9LScWpwv9RxIrYABrlvOFBlH/ShPnrtsXeuUIfXKKOVicNxQ+o8JTbJvjS4M89yew==}

  fs.realpath@1.0.0:
    resolution: {integrity: sha512-OO0pH2lK6a0hZnAdau5ItzHPI6pUlvI7jMVnxUQRtw4owF2wk8lOSabtGDCTP4Ggrg2MbGnWO9X8K1t4+fGMDw==}

  fsevents@2.3.3:
    resolution: {integrity: sha512-5xoDfX+fL7faATnagmWPpbFtwh/R77WmMMqqHGS65C3vvB0YHrgF+B1YmZ3441tMj5n63k0212XNoJwzlhffQw==}
    engines: {node: ^8.16.0 || ^10.6.0 || >=11.0.0}
    os: [darwin]

  function-bind@1.1.2:
    resolution: {integrity: sha512-7XHNxH7qX9xG5mIwxkhumTox/MIRNcOgDrxWsMt2pAr23WHp6MrRlN7FBSFpCpr+oVO0F744iUgR82nJMfG2SA==}

  function.prototype.name@1.1.8:
    resolution: {integrity: sha512-e5iwyodOHhbMr/yNrc7fDYG4qlbIvI5gajyzPnb5TCwyhjApznQh1BMFou9b30SevY43gCJKXycoCBjMbsuW0Q==}
    engines: {node: '>= 0.4'}

  functional-red-black-tree@1.0.1:
    resolution: {integrity: sha512-dsKNQNdj6xA3T+QlADDA7mOSlX0qiMINjn0cgr+eGHGsbSHzTabcIogz2+p/iqP1Xs6EP/sS2SbqH+brGTbq0g==}

  functions-have-names@1.2.3:
    resolution: {integrity: sha512-xckBUXyTIqT97tq2x2AMb+g163b5JFysYk0x4qxNFwbfQkmNZoiRHb6sPzI9/QV33WeuvVYBUIiD4NzNIyqaRQ==}

  get-intrinsic@1.3.0:
    resolution: {integrity: sha512-9fSjSaos/fRIVIp+xSJlE6lfwhES7LNtKaCBIamHsjr2na1BiABJPo0mOjjz8GJDURarmCPGqaiVg5mfjb98CQ==}
    engines: {node: '>= 0.4'}

  get-nonce@1.0.1:
    resolution: {integrity: sha512-FJhYRoDaiatfEkUK8HKlicmu/3SGFD51q3itKDGoSTysQJBnfOcxU5GxnhE1E6soB76MbT0MBtnKJuXyAx+96Q==}
    engines: {node: '>=6'}

  get-proto@1.0.1:
    resolution: {integrity: sha512-sTSfBjoXBp89JvIKIefqw7U2CCebsc74kiY6awiGogKtoSGbgjYE/G/+l9sF3MWFPNc9IcoOC4ODfKHfxFmp0g==}
    engines: {node: '>= 0.4'}

  get-symbol-description@1.1.0:
    resolution: {integrity: sha512-w9UMqWwJxHNOvoNzSJ2oPF5wvYcvP7jUvYzhp67yEhTi17ZDBBC1z9pTdGuzjD+EFIqLSYRweZjqfiPzQ06Ebg==}
    engines: {node: '>= 0.4'}

  get-tsconfig@4.10.1:
    resolution: {integrity: sha512-auHyJ4AgMz7vgS8Hp3N6HXSmlMdUyhSUrfBF16w153rxtLIEOE+HGqaBppczZvnHLqQJfiHotCYpNhl0lUROFQ==}

  glob-parent@5.1.2:
    resolution: {integrity: sha512-AOIgSQCepiJYwP3ARnGx+5VnTu2HBYdzbGP45eLw1vr3zB3vZLeyed1sC9hnbcOc9/SrMyM5RPQrkGz4aS9Zow==}
    engines: {node: '>= 6'}

  glob-parent@6.0.2:
    resolution: {integrity: sha512-XxwI8EOhVQgWp6iDL+3b0r86f4d6AX6zSU55HfB4ydCEuXLXc5FcYeOu+nnGftS4TEju/11rt4KJPTMgbfmv4A==}
    engines: {node: '>=10.13.0'}

  glob@10.3.10:
    resolution: {integrity: sha512-fa46+tv1Ak0UPK1TOy/pZrIybNNt4HCv7SDzwyfiOZkvZLEbjsZkJBPtDHVshZjbecAoAGSC20MjLDG/qr679g==}
    engines: {node: '>=16 || 14 >=14.17'}
    hasBin: true

  glob@10.4.5:
    resolution: {integrity: sha512-7Bv8RF0k6xjo7d4A/PxYLbUCfb6c+Vpd2/mB2yRDlew7Jb5hEXiCD9ibfO7wpk8i4sevK6DFny9h7EYbM3/sHg==}
    hasBin: true

  glob@7.2.3:
    resolution: {integrity: sha512-nFR0zLpU2YCaRxwoCJvL6UvCH2JFyFVIvwTLsIf21AuHlMskA1hhTdk+LlYJtOlYt9v6dvszD2BGRqBL+iQK9Q==}
    deprecated: Glob versions prior to v9 are no longer supported

  globals@13.24.0:
    resolution: {integrity: sha512-AhO5QUcj8llrbG09iWhPU2B204J1xnPeL8kQmVorSsy+Sjj1sk8gIyh6cUocGmH4L0UuhAJy+hJMRA4mgA4mFQ==}
    engines: {node: '>=8'}

  globalthis@1.0.4:
    resolution: {integrity: sha512-DpLKbNU4WylpxJykQujfCcwYWiV/Jhm50Goo0wrVILAv5jOr9d+H+UR3PhSCD2rCCEIg0uc+G+muBTwD54JhDQ==}
    engines: {node: '>= 0.4'}

  gopd@1.2.0:
    resolution: {integrity: sha512-ZUKRh6/kUFoAiTAtTYPZJ3hw9wNxx+BIBOijnlG9PnrJsCcSjs1wyyD6vJpaYtgnzDrKYRSqf3OO6Rfa93xsRg==}
    engines: {node: '>= 0.4'}

  graceful-fs@4.2.11:
    resolution: {integrity: sha512-RbJ5/jmFcNNCcDV5o9eTnBLJ/HszWV0P73bc+Ff4nS/rJj+YaS6IGyiOL0VoBYX+l1Wrl3k63h/KrH+nhJ0XvQ==}

  graphemer@1.4.0:
    resolution: {integrity: sha512-EtKwoO6kxCL9WO5xipiHTZlSzBm7WLT627TqC/uVRd0HKmq8NXyebnNYxDoBi7wt8eTWrUrKXCOVaFq9x1kgag==}

  has-bigints@1.1.0:
    resolution: {integrity: sha512-R3pbpkcIqv2Pm3dUwgjclDRVmWpTJW2DcMzcIhEXEx1oh/CEMObMm3KLmRJOdvhM7o4uQBnwr8pzRK2sJWIqfg==}
    engines: {node: '>= 0.4'}

  has-flag@4.0.0:
    resolution: {integrity: sha512-EykJT/Q1KjTWctppgIAgfSO0tKVuZUjhgMr17kqTumMl6Afv3EISleU7qZUzoXDFTAHTDC4NOoG/ZxU3EvlMPQ==}
    engines: {node: '>=8'}

  has-property-descriptors@1.0.2:
    resolution: {integrity: sha512-55JNKuIW+vq4Ke1BjOTjM2YctQIvCT7GFzHwmfZPGo5wnrgkid0YQtnAleFSqumZm4az3n2BS+erby5ipJdgrg==}

  has-proto@1.2.0:
    resolution: {integrity: sha512-KIL7eQPfHQRC8+XluaIw7BHUwwqL19bQn4hzNgdr+1wXoU0KKj6rufu47lhY7KbJR2C6T6+PfyN0Ea7wkSS+qQ==}
    engines: {node: '>= 0.4'}

  has-symbols@1.1.0:
    resolution: {integrity: sha512-1cDNdwJ2Jaohmb3sg4OmKaMBwuC48sYni5HUw2DvsC8LjGTLK9h+eb1X6RyuOHe4hT0ULCW68iomhjUoKUqlPQ==}
    engines: {node: '>= 0.4'}

  has-tostringtag@1.0.2:
    resolution: {integrity: sha512-NqADB8VjPFLM2V0VvHUewwwsw0ZWBaIdgo+ieHtK3hasLz4qeCRjYcqfB6AQrBggRKppKF8L52/VqdVsO47Dlw==}
    engines: {node: '>= 0.4'}

  hasown@2.0.2:
    resolution: {integrity: sha512-0hJU9SCPvmMzIBdZFqNPXWa6dqh7WdH0cII9y+CyS8rG3nL48Bclra9HmKhVVUHyPWNH5Y7xDwAB7bfgSjkUMQ==}
    engines: {node: '>= 0.4'}

  ignore@4.0.6:
    resolution: {integrity: sha512-cyFDKrqc/YdcWFniJhzI42+AzS+gNwmUzOSFcRCQYwySuBBBy/KjuxWLZ/FHEH6Moq1NizMOBWyTcv8O4OZIMg==}
    engines: {node: '>= 4'}

  ignore@5.3.2:
    resolution: {integrity: sha512-hsBTNUqQTDwkWtcdYI2i06Y/nUBEsNEDJKjWdigLvegy8kDuJAS8uRlpkkcQpyEXL0Z/pjDy5HBmMjRCJ2gq+g==}
    engines: {node: '>= 4'}

  ignore@7.0.5:
    resolution: {integrity: sha512-Hs59xBNfUIunMFgWAbGX5cq6893IbWg4KnrjbYwX3tx0ztorVgTDA6B2sxf8ejHJ4wz8BqGUMYlnzNBer5NvGg==}
    engines: {node: '>= 4'}

  import-fresh@3.3.1:
    resolution: {integrity: sha512-TR3KfrTZTYLPB6jUjfx6MF9WcWrHL9su5TObK4ZkYgBdWKPOFoSoQIdEuTuR82pmtxH2spWG9h6etwfr1pLBqQ==}
    engines: {node: '>=6'}

  imurmurhash@0.1.4:
    resolution: {integrity: sha512-JmXMZ6wuvDmLiHEml9ykzqO6lwFbof0GG4IkcGaENdCRDDmMVnny7s5HsIgHCbaq0w2MyPhDqkhTUgS2LU2PHA==}
    engines: {node: '>=0.8.19'}

  inflight@1.0.6:
    resolution: {integrity: sha512-k92I/b08q4wvFscXCLvqfsHCrjrF7yiXsQuIVvVE7N82W3+aqpzuUdBbfhWcy/FZR3/4IgflMgKLOsvPDrGCJA==}
    deprecated: This module is not supported, and leaks memory. Do not use it. Check out lru-cache if you want a good and tested way to coalesce async requests by a key value, which is much more comprehensive and powerful.

  inherits@2.0.4:
    resolution: {integrity: sha512-k/vGaX4/Yla3WzyMCvTQOXYeIHvqOKtnqBduzTHpzpQZzAskKMhZ2K+EnBiSM9zGSoIFeMpXKxa4dYeZIQqewQ==}

  internal-slot@1.1.0:
    resolution: {integrity: sha512-4gd7VpWNQNB4UKKCFFVcp1AVv+FMOgs9NKzjHKusc8jTMhd5eL1NqQqOpE0KzMds804/yHlglp3uxgluOqAPLw==}
    engines: {node: '>= 0.4'}

  is-array-buffer@3.0.5:
    resolution: {integrity: sha512-DDfANUiiG2wC1qawP66qlTugJeL5HyzMpfr8lLK+jMQirGzNod0B12cFB/9q838Ru27sBwfw78/rdoU7RERz6A==}
    engines: {node: '>= 0.4'}

  is-async-function@2.1.1:
    resolution: {integrity: sha512-9dgM/cZBnNvjzaMYHVoxxfPj2QXt22Ev7SuuPrs+xav0ukGB0S6d4ydZdEiM48kLx5kDV+QBPrpVnFyefL8kkQ==}
    engines: {node: '>= 0.4'}

  is-bigint@1.1.0:
    resolution: {integrity: sha512-n4ZT37wG78iz03xPRKJrHTdZbe3IicyucEtdRsV5yglwc3GyUfbAfpSeD0FJ41NbUNSt5wbhqfp1fS+BgnvDFQ==}
    engines: {node: '>= 0.4'}

  is-binary-path@2.1.0:
    resolution: {integrity: sha512-ZMERYes6pDydyuGidse7OsHxtbI7WVeUEozgR/g7rd0xUimYNlvZRE/K2MgZTjWy725IfelLeVcEM97mmtRGXw==}
    engines: {node: '>=8'}

  is-boolean-object@1.2.2:
    resolution: {integrity: sha512-wa56o2/ElJMYqjCjGkXri7it5FbebW5usLw/nPmCMs5DeZ7eziSYZhSmPRn0txqeW4LnAmQQU7FgqLpsEFKM4A==}
    engines: {node: '>= 0.4'}

  is-bun-module@2.0.0:
    resolution: {integrity: sha512-gNCGbnnnnFAUGKeZ9PdbyeGYJqewpmc2aKHUEMO5nQPWU9lOmv7jcmQIv+qHD8fXW6W7qfuCwX4rY9LNRjXrkQ==}

  is-callable@1.2.7:
    resolution: {integrity: sha512-1BC0BVFhS/p0qtw6enp8e+8OD0UrK0oFLztSjNzhcKA3WDuJxxAPXzPuPtKkjEY9UUoEWlX/8fgKeu2S8i9JTA==}
    engines: {node: '>= 0.4'}

  is-core-module@2.16.1:
    resolution: {integrity: sha512-UfoeMA6fIJ8wTYFEUjelnaGI67v6+N7qXJEvQuIGa99l4xsCruSYOVSQ0uPANn4dAzm8lkYPaKLrrijLq7x23w==}
    engines: {node: '>= 0.4'}

  is-data-view@1.0.2:
    resolution: {integrity: sha512-RKtWF8pGmS87i2D6gqQu/l7EYRlVdfzemCJN/P3UOs//x1QE7mfhvzHIApBTRf7axvT6DMGwSwBXYCT0nfB9xw==}
    engines: {node: '>= 0.4'}

  is-date-object@1.1.0:
    resolution: {integrity: sha512-PwwhEakHVKTdRNVOw+/Gyh0+MzlCl4R6qKvkhuvLtPMggI1WAHt9sOwZxQLSGpUaDnrdyDsomoRgNnCfKNSXXg==}
    engines: {node: '>= 0.4'}

  is-extglob@2.1.1:
    resolution: {integrity: sha512-SbKbANkN603Vi4jEZv49LeVJMn4yGwsbzZworEoyEiutsN3nJYdbO36zfhGJ6QEDpOZIFkDtnq5JRxmvl3jsoQ==}
    engines: {node: '>=0.10.0'}

  is-finalizationregistry@1.1.1:
    resolution: {integrity: sha512-1pC6N8qWJbWoPtEjgcL2xyhQOP491EQjeUo3qTKcmV8YSDDJrOepfG8pcC7h/QgnQHYSv0mJ3Z/ZWxmatVrysg==}
    engines: {node: '>= 0.4'}

  is-fullwidth-code-point@3.0.0:
    resolution: {integrity: sha512-zymm5+u+sCsSWyD9qNaejV3DFvhCKclKdizYaJUuHA83RLjb7nSuGnddCHGv0hk+KY7BMAlsWeK4Ueg6EV6XQg==}
    engines: {node: '>=8'}

  is-generator-function@1.1.0:
    resolution: {integrity: sha512-nPUB5km40q9e8UfN/Zc24eLlzdSf9OfKByBw9CIdw4H1giPMeA0OIJvbchsCu4npfI2QcMVBsGEBHKZ7wLTWmQ==}
    engines: {node: '>= 0.4'}

  is-glob@4.0.3:
    resolution: {integrity: sha512-xelSayHH36ZgE7ZWhli7pW34hNbNl8Ojv5KVmkJD4hBdD3th8Tfk9vYasLM+mXWOZhFkgZfxhLSnrwRr4elSSg==}
    engines: {node: '>=0.10.0'}

  is-map@2.0.3:
    resolution: {integrity: sha512-1Qed0/Hr2m+YqxnM09CjA2d/i6YZNfF6R2oRAOj36eUdS6qIV/huPJNSEpKbupewFs+ZsJlxsjjPbc0/afW6Lw==}
    engines: {node: '>= 0.4'}

  is-negative-zero@2.0.3:
    resolution: {integrity: sha512-5KoIu2Ngpyek75jXodFvnafB6DJgr3u8uuK0LEZJjrU19DrMD3EVERaR8sjz8CCGgpZvxPl9SuE1GMVPFHx1mw==}
    engines: {node: '>= 0.4'}

  is-number-object@1.1.1:
    resolution: {integrity: sha512-lZhclumE1G6VYD8VHe35wFaIif+CTy5SJIi5+3y4psDgWu4wPDoBhF8NxUOinEc7pHgiTsT6MaBb92rKhhD+Xw==}
    engines: {node: '>= 0.4'}

  is-number@7.0.0:
    resolution: {integrity: sha512-41Cifkg6e8TylSpdtTpeLVMqvSBEVzTttHvERD741+pnZ8ANv0004MRL43QKPDlK9cGvNp6NZWZUBlbGXYxxng==}
    engines: {node: '>=0.12.0'}

  is-regex@1.2.1:
    resolution: {integrity: sha512-MjYsKHO5O7mCsmRGxWcLWheFqN9DJ/2TmngvjKXihe6efViPqc274+Fx/4fYj/r03+ESvBdTXK0V6tA3rgez1g==}
    engines: {node: '>= 0.4'}

  is-set@2.0.3:
    resolution: {integrity: sha512-iPAjerrse27/ygGLxw+EBR9agv9Y6uLeYVJMu+QNCoouJ1/1ri0mGrcWpfCqFZuzzx3WjtwxG098X+n4OuRkPg==}
    engines: {node: '>= 0.4'}

  is-shared-array-buffer@1.0.4:
    resolution: {integrity: sha512-ISWac8drv4ZGfwKl5slpHG9OwPNty4jOWPRIhBpxOoD+hqITiwuipOQ2bNthAzwA3B4fIjO4Nln74N0S9byq8A==}
    engines: {node: '>= 0.4'}

  is-string@1.1.1:
    resolution: {integrity: sha512-BtEeSsoaQjlSPBemMQIrY1MY0uM6vnS1g5fmufYOtnxLGUZM2178PKbhsk7Ffv58IX+ZtcvoGwccYsh0PglkAA==}
    engines: {node: '>= 0.4'}

  is-symbol@1.1.1:
    resolution: {integrity: sha512-9gGx6GTtCQM73BgmHQXfDmLtfjjTUDSyoxTCbp5WtoixAhfgsDirWIcVQ/IHpvI5Vgd5i/J5F7B9cN/WlVbC/w==}
    engines: {node: '>= 0.4'}

  is-typed-array@1.1.15:
    resolution: {integrity: sha512-p3EcsicXjit7SaskXHs1hA91QxgTw46Fv6EFKKGS5DRFLD8yKnohjF3hxoju94b/OcMZoQukzpPpBE9uLVKzgQ==}
    engines: {node: '>= 0.4'}

  is-weakmap@2.0.2:
    resolution: {integrity: sha512-K5pXYOm9wqY1RgjpL3YTkF39tni1XajUIkawTLUo9EZEVUFga5gSQJF8nNS7ZwJQ02y+1YCNYcMh+HIf1ZqE+w==}
    engines: {node: '>= 0.4'}

  is-weakref@1.1.1:
    resolution: {integrity: sha512-6i9mGWSlqzNMEqpCp93KwRS1uUOodk2OJ6b+sq7ZPDSy2WuI5NFIxp/254TytR8ftefexkWn5xNiHUNpPOfSew==}
    engines: {node: '>= 0.4'}

  is-weakset@2.0.4:
    resolution: {integrity: sha512-mfcwb6IzQyOKTs84CQMrOwW4gQcaTOAWJ0zzJCl2WSPDrWk/OzDaImWFH3djXhb24g4eudZfLRozAvPGw4d9hQ==}
    engines: {node: '>= 0.4'}

  isarray@2.0.5:
    resolution: {integrity: sha512-xHjhDr3cNBK0BzdUJSPXZntQUx/mwMS5Rw4A7lPJ90XGAO6ISP/ePDNuo0vhqOZU+UD5JoodwCAAoZQd3FeAKw==}

  isexe@2.0.0:
    resolution: {integrity: sha512-RHxMLp9lnKHGHRng9QFhRCMbYAcVpn69smSGcq3f36xjgVVWThj4qqLbTLlq7Ssj8B+fIQ1EuCEGI2lKsyQeIw==}

  iterator.prototype@1.1.5:
    resolution: {integrity: sha512-H0dkQoCa3b2VEeKQBOxFph+JAbcrQdE7KC0UkqwpLmv2EC4P41QXP+rqo9wYodACiG5/WM5s9oDApTU8utwj9g==}
    engines: {node: '>= 0.4'}

  jackspeak@2.3.6:
    resolution: {integrity: sha512-N3yCS/NegsOBokc8GAdM8UcmfsKiSS8cipheD/nivzr700H+nsMOxJjQnvwOcRYVuFkdH0wGUvW2WbXGmrZGbQ==}
    engines: {node: '>=14'}

  jackspeak@3.4.3:
    resolution: {integrity: sha512-OGlZQpz2yfahA/Rd1Y8Cd9SIEsqvXkLVoSw/cgwhnhFMDbsQFeZYoJJ7bIZBS9BcamUW96asq/npPWugM+RQBw==}

  jiti@1.21.7:
    resolution: {integrity: sha512-/imKNG4EbWNrVjoNC/1H5/9GFy+tqjGBHCaSsN+P2RnPqjsLmv6UD3Ej+Kj8nBWaRAwyk7kK5ZUc+OEatnTR3A==}
    hasBin: true

  js-tokens@4.0.0:
    resolution: {integrity: sha512-RdJUflcE3cUzKiMqQgsCu06FPu9UdIJO0beYbPhHN4k6apgJtifcoCtT9bcxOpYBtpD2kCM6Sbzg4CausW/PKQ==}

  js-yaml@4.1.0:
    resolution: {integrity: sha512-wpxZs9NoxZaJESJGIZTyDEaYpl0FKSA+FB9aJiyemKhMwkxQg63h4T1KJgUGHpTqPDNRcmmYLugrRjJlBtWvRA==}
    hasBin: true

  json-buffer@3.0.1:
    resolution: {integrity: sha512-4bV5BfR2mqfQTJm+V5tPPdf+ZpuhiIvTuAB5g8kcrXOZpTT/QwwVRWBywX1ozr6lEuPdbHxwaJlm9G6mI2sfSQ==}

  json-schema-traverse@0.4.1:
    resolution: {integrity: sha512-xbbCH5dCYU5T8LcEhhuh7HJ88HXuW3qsI3Y0zOZFKfZEHcpWiHU/Jxzk629Brsab/mMiHQti9wMP+845RPe3Vg==}

  json-stable-stringify-without-jsonify@1.0.1:
    resolution: {integrity: sha512-Bdboy+l7tA3OGW6FjyFHWkP5LuByj1Tk33Ljyq0axyzdk9//JSi2u3fP1QSmd1KNwq6VOKYGlAu87CisVir6Pw==}

  json5@1.0.2:
    resolution: {integrity: sha512-g1MWMLBiz8FKi1e4w0UyVL3w+iJceWAFBAaBnnGKOpNa5f8TLktkbre1+s6oICydWAm+HRUGTmI+//xv2hvXYA==}
    hasBin: true

  jsx-ast-utils@3.3.5:
    resolution: {integrity: sha512-ZZow9HBI5O6EPgSJLUb8n2NKgmVWTwCvHGwFuJlMjvLFqlGG6pjirPhtdsseaLZjSibD8eegzmYpUZwoIlj2cQ==}
    engines: {node: '>=4.0'}

  keyv@4.5.4:
    resolution: {integrity: sha512-oxVHkHR/EJf2CNXnWxRLW6mg7JyCCUcG0DtEGmL2ctUo1PNTin1PUil+r/+4r5MpVgC/fn1kjsx7mjSujKqIpw==}

  language-subtag-registry@0.3.23:
    resolution: {integrity: sha512-0K65Lea881pHotoGEa5gDlMxt3pctLi2RplBb7Ezh4rRdLEOtgi7n4EwK9lamnUCkKBqaeKRVebTq6BAxSkpXQ==}

  language-tags@1.0.9:
    resolution: {integrity: sha512-MbjN408fEndfiQXbFQ1vnd+1NoLDsnQW41410oQBXiyXDMYH5z505juWa4KUE1LqxRC7DgOgZDbKLxHIwm27hA==}
    engines: {node: '>=0.10'}

  levn@0.4.1:
    resolution: {integrity: sha512-+bT2uH4E5LGE7h/n3evcS/sQlJXCpIp6ym8OWJ5eV6+67Dsql/LaaT7qJBAt2rzfoa/5QBGBhxDix1dMt2kQKQ==}
    engines: {node: '>= 0.8.0'}

  lilconfig@3.1.3:
    resolution: {integrity: sha512-/vlFKAoH5Cgt3Ie+JLhRbwOsCQePABiU3tJ1egGvyQ+33R/vcwM2Zl2QR/LzjsBeItPt3oSVXapn+m4nQDvpzw==}
    engines: {node: '>=14'}

  lines-and-columns@1.2.4:
    resolution: {integrity: sha512-7ylylesZQ/PV29jhEDl3Ufjo6ZX7gCqJr5F7PKrqc93v7fzSymt1BpwEU8nAUXs8qzzvqhbjhK5QZg6Mt/HkBg==}

  lodash.merge@4.6.2:
    resolution: {integrity: sha512-0KpjqXRVvrYyCsX1swR/XTK0va6VQkQM6MNo7PqW77ByjAhoARA8EfrP1N4+KlKj8YS0ZUCtRT/YUuhyYDujIQ==}

  loose-envify@1.4.0:
    resolution: {integrity: sha512-lyuxPGr/Wfhrlem2CL/UcnUc1zcqKAImBDzukY7Y5F/yQiNdko6+fRLevlw1HgMySw7f611UIY408EtxRSoK3Q==}
    hasBin: true

  lru-cache@10.4.3:
    resolution: {integrity: sha512-JNAzZcXrCt42VGLuYz0zfAzDfAvJWW6AfYlDBQyDV5DClI2m5sAmK+OIO7s59XfsRsWHp02jAJrRadPRGTt6SQ==}

  lucide-react@0.454.0:
    resolution: {integrity: sha512-hw7zMDwykCLnEzgncEEjHeA6+45aeEzRYuKHuyRSOPkhko+J3ySGjGIzu+mmMfDFG1vazHepMaYFYHbTFAZAAQ==}
    peerDependencies:
      react: ^16.5.1 || ^17.0.0 || ^18.0.0 || ^19.0.0-rc

  math-intrinsics@1.1.0:
    resolution: {integrity: sha512-/IXtbwEk5HTPyEwyKX6hGkYXxM9nbj64B+ilVJnC/R6B0pH5G4V3b0pVbL7DBj4tkhBAppbQUlf6F6Xl9LHu1g==}
    engines: {node: '>= 0.4'}

  merge2@1.4.1:
    resolution: {integrity: sha512-8q7VEgMJW4J8tcfVPy8g09NcQwZdbwFEqhe/WZkoIzjn/3TGDwtOCYtXGxA3O8tPzpczCCDgv+P2P5y00ZJOOg==}
    engines: {node: '>= 8'}

  micromatch@4.0.8:
    resolution: {integrity: sha512-PXwfBhYu0hBCPw8Dn0E+WDYb7af3dSLVWKi3HGv84IdF4TyFoC0ysxFd0Goxw7nSv4T/PzEJQxsYsEiFCKo2BA==}
    engines: {node: '>=8.6'}

  minimatch@3.1.2:
    resolution: {integrity: sha512-J7p63hRiAjw1NDEww1W7i37+ByIrOWO5XQQAzZ3VOcL0PNybwpfmV/N05zFAzwQ9USyEcX6t3UO+K5aqBQOIHw==}

  minimatch@9.0.5:
    resolution: {integrity: sha512-G6T0ZX48xgozx7587koeX9Ys2NYy6Gmv//P89sEte9V9whIapMNF4idKxnW2QtCcLiTWlb/wfCabAtAFWhhBow==}
    engines: {node: '>=16 || 14 >=14.17'}

  minimist@1.2.8:
    resolution: {integrity: sha512-2yyAR8qBkN3YuheJanUpWC5U3bb5osDywNB8RzDVlDwDHbocAJveqqj1u8+SVD7jkWT4yvsHCpWqqWqAxb0zCA==}

  minipass@7.1.2:
    resolution: {integrity: sha512-qOOzS1cBTWYF4BH8fVePDBOO9iptMnGUEZwNc/cMWnTV2nVLZ7VoNWEPHkYczZA0pdoA7dl6e7FL659nX9S2aw==}
    engines: {node: '>=16 || 14 >=14.17'}

  ms@2.1.3:
    resolution: {integrity: sha512-6FlzubTLZG3J2a/NVCAleEhjzq5oxgHyaCU9yYXvcLsvoVaHJq/s5xXI6/XXP6tz7R9xAOtHnSO/tXtF3WRTlA==}

  mz@2.7.0:
    resolution: {integrity: sha512-z81GNO7nnYMEhrGh9LeymoE4+Yr0Wn5McHIZMK5cfQCl+NDX08sCZgUc9/6MHni9IWuFLm1Z3HTCXu2z9fN62Q==}

  nanoid@3.3.11:
    resolution: {integrity: sha512-N8SpfPUnUp1bK+PMYW8qSWdl9U+wwNWI4QKxOYDy9JAro3WMX7p2OeVRF9v+347pnakNevPmiHhNmZ2HbFA76w==}
    engines: {node: ^10 || ^12 || ^13.7 || ^14 || >=15.0.1}
    hasBin: true

  napi-postinstall@0.3.3:
    resolution: {integrity: sha512-uTp172LLXSxuSYHv/kou+f6KW3SMppU9ivthaVTXian9sOt3XM/zHYHpRZiLgQoxeWfYUnslNWQHF1+G71xcow==}
    engines: {node: ^12.20.0 || ^14.18.0 || >=16.0.0}
    hasBin: true

  natural-compare@1.4.0:
    resolution: {integrity: sha512-OWND8ei3VtNC9h7V60qff3SVobHr996CTwgxubgyQYEpg290h9J0buyECNNJexkFm5sOajh5G116RYA1c8ZMSw==}

  next-themes@0.4.6:
    resolution: {integrity: sha512-pZvgD5L0IEvX5/9GWyHMf3m8BKiVQwsCMHfoFosXtXBMnaS0ZnIJ9ST4b4NqLVKDEm8QBxoNNGNaBv2JNF6XNA==}
    peerDependencies:
      react: ^16.8 || ^17 || ^18 || ^19 || ^19.0.0-rc
      react-dom: ^16.8 || ^17 || ^18 || ^19 || ^19.0.0-rc

  next@14.2.16:
    resolution: {integrity: sha512-LcO7WnFu6lYSvCzZoo1dB+IO0xXz5uEv52HF1IUN0IqVTUIZGHuuR10I5efiLadGt+4oZqTcNZyVVEem/TM5nA==}
    engines: {node: '>=18.17.0'}
    hasBin: true
    peerDependencies:
      '@opentelemetry/api': ^1.1.0
      '@playwright/test': ^1.41.2
      react: ^18.2.0
      react-dom: ^18.2.0
      sass: ^1.3.0
    peerDependenciesMeta:
      '@opentelemetry/api':
        optional: true
      '@playwright/test':
        optional: true
      sass:
        optional: true

  node-releases@2.0.19:
    resolution: {integrity: sha512-xxOWJsBKtzAq7DY0J+DTzuz58K8e7sJbdgwkbMWQe8UYB6ekmsQ45q0M/tJDsGaZmbC+l7n57UV8Hl5tHxO9uw==}

  normalize-path@3.0.0:
    resolution: {integrity: sha512-6eZs5Ls3WtCisHWp9S2GUy8dqkpGi4BVSz3GaqiE6ezub0512ESztXUwUB6C6IKbQkY2Pnb/mD4WYojCRwcwLA==}
    engines: {node: '>=0.10.0'}

  normalize-range@0.1.2:
    resolution: {integrity: sha512-bdok/XvKII3nUpklnV6P2hxtMNrCboOjAcyBuQnWEhO665FwrSNRxU+AqpsyvO6LgGYPspN+lu5CLtw4jPRKNA==}
    engines: {node: '>=0.10.0'}

  object-assign@4.1.1:
    resolution: {integrity: sha512-rJgTQnkUnH1sFw8yT6VSU3zD3sWmu6sZhIseY8VX+GRu3P6F7Fu+JNDoXfklElbLJSnc3FUQHVe4cU5hj+BcUg==}
    engines: {node: '>=0.10.0'}

  object-hash@3.0.0:
    resolution: {integrity: sha512-RSn9F68PjH9HqtltsSnqYC1XXoWe9Bju5+213R98cNGttag9q9yAOTzdbsqvIa7aNm5WffBZFpWYr2aWrklWAw==}
    engines: {node: '>= 6'}

  object-inspect@1.13.4:
    resolution: {integrity: sha512-W67iLl4J2EXEGTbfeHCffrjDfitvLANg0UlX3wFUUSTx92KXRFegMHUVgSqE+wvhAbi4WqjGg9czysTV2Epbew==}
    engines: {node: '>= 0.4'}

  object-keys@1.1.1:
    resolution: {integrity: sha512-NuAESUOUMrlIXOfHKzD6bpPu3tYt3xvjNdRIQ+FeT0lNb4K8WR70CaDxhuNguS2XG+GjkyMwOzsN5ZktImfhLA==}
    engines: {node: '>= 0.4'}

  object.assign@4.1.7:
    resolution: {integrity: sha512-nK28WOo+QIjBkDduTINE4JkF/UJJKyf2EJxvJKfblDpyg0Q+pkOHNTL0Qwy6NP6FhE/EnzV73BxxqcJaXY9anw==}
    engines: {node: '>= 0.4'}

  object.entries@1.1.9:
    resolution: {integrity: sha512-8u/hfXFRBD1O0hPUjioLhoWFHRmt6tKA4/vZPyckBr18l1KE9uHrFaFaUi8MDRTpi4uak2goyPTSNJLXX2k2Hw==}
    engines: {node: '>= 0.4'}

  object.fromentries@2.0.8:
    resolution: {integrity: sha512-k6E21FzySsSK5a21KRADBd/NGneRegFO5pLHfdQLpRDETUNJueLXs3WCzyQ3tFRDYgbq3KHGXfTbi2bs8WQ6rQ==}
    engines: {node: '>= 0.4'}

  object.groupby@1.0.3:
    resolution: {integrity: sha512-+Lhy3TQTuzXI5hevh8sBGqbmurHbbIjAi0Z4S63nthVLmLxfbj4T54a4CfZrXIrt9iP4mVAPYMo/v99taj3wjQ==}
    engines: {node: '>= 0.4'}

  object.values@1.2.1:
    resolution: {integrity: sha512-gXah6aZrcUxjWg2zR2MwouP2eHlCBzdV4pygudehaKXSGW4v2AsRQUK+lwwXhii6KFZcunEnmSUoYp5CXibxtA==}
    engines: {node: '>= 0.4'}

  once@1.4.0:
    resolution: {integrity: sha512-lNaJgI+2Q5URQBkccEKHTQOPaXdUxnZZElQTZY0MFUAuaEqe1E+Nyvgdz/aIyNi6Z9MzO5dv1H8n58/GELp3+w==}

  optionator@0.9.4:
    resolution: {integrity: sha512-6IpQ7mKUxRcZNLIObR0hz7lxsapSSIYNZJwXPGeF0mTVqGKFIXj1DQcMoT22S3ROcLyY/rz0PWaWZ9ayWmad9g==}
    engines: {node: '>= 0.8.0'}

  own-keys@1.0.1:
    resolution: {integrity: sha512-qFOyK5PjiWZd+QQIh+1jhdb9LpxTF0qs7Pm8o5QHYZ0M3vKqSqzsZaEB6oWlxZ+q2sJBMI/Ktgd2N5ZwQoRHfg==}
    engines: {node: '>= 0.4'}

  package-json-from-dist@1.0.1:
    resolution: {integrity: sha512-UEZIS3/by4OC8vL3P2dTXRETpebLI2NiI5vIrjaD/5UtrkFX/tNbwjTSRAGC/+7CAo2pIcBaRgWmcBBHcsaCIw==}

  parent-module@1.0.1:
    resolution: {integrity: sha512-GQ2EWRpQV8/o+Aw8YqtfZZPfNRWZYkbidE9k5rpl/hC3vtHHBfGm2Ifi6qWV+coDGkrUKZAxE3Lot5kcsRlh+g==}
    engines: {node: '>=6'}

  path-is-absolute@1.0.1:
    resolution: {integrity: sha512-AVbw3UJ2e9bq64vSaS9Am0fje1Pa8pbGqTTsmXfaIiMpnr5DlDhfJOuLj9Sf95ZPVDAUerDfEk88MPmPe7UCQg==}
    engines: {node: '>=0.10.0'}

  path-key@3.1.1:
    resolution: {integrity: sha512-ojmeN0qd+y0jszEtoY48r0Peq5dwMEkIlCOu6Q5f41lfkswXuKtYrhgoTpLnyIcHm24Uhqx+5Tqm2InSwLhE6Q==}
    engines: {node: '>=8'}

  path-parse@1.0.7:
    resolution: {integrity: sha512-LDJzPVEEEPR+y48z93A0Ed0yXb8pAByGWo/k5YYdYgpY2/2EsOsksJrq7lOHxryrVOn1ejG6oAp8ahvOIQD8sw==}

  path-scurry@1.11.1:
    resolution: {integrity: sha512-Xa4Nw17FS9ApQFJ9umLiJS4orGjm7ZzwUrwamcGQuHSzDyth9boKDaycYdDcZDuqYATXw4HFXgaqWTctW/v1HA==}
    engines: {node: '>=16 || 14 >=14.18'}

  picocolors@1.1.1:
    resolution: {integrity: sha512-xceH2snhtb5M9liqDsmEw56le376mTZkEX/jEb/RxNFyegNul7eNslCXP9FDj/Lcu0X8KEyMceP2ntpaHrDEVA==}

  picomatch@2.3.1:
    resolution: {integrity: sha512-JU3teHTNjmE2VCGFzuY8EXzCDVwEqB2a8fsIvwaStHhAWJEeVd1o1QD80CU6+ZdEXXSLbSsuLwJjkCBWqRQUVA==}
    engines: {node: '>=8.6'}

  picomatch@4.0.3:
    resolution: {integrity: sha512-5gTmgEY/sqK6gFXLIsQNH19lWb4ebPDLA4SdLP7dsWkIXHWlG66oPuVvXSGFPppYZz8ZDZq0dYYrbHfBCVUb1Q==}
    engines: {node: '>=12'}

  pify@2.3.0:
    resolution: {integrity: sha512-udgsAY+fTnvv7kI7aaxbqwWNb0AHiB0qBO89PZKPkoTmGOgdbrHDKD+0B2X4uTfJ/FT1R09r9gTsjUjNJotuog==}
    engines: {node: '>=0.10.0'}

  pirates@4.0.7:
    resolution: {integrity: sha512-TfySrs/5nm8fQJDcBDuUng3VOUKsd7S+zqvbOTiGXHfxX4wK31ard+hoNuvkicM/2YFzlpDgABOevKSsB4G/FA==}
    engines: {node: '>= 6'}

  possible-typed-array-names@1.1.0:
    resolution: {integrity: sha512-/+5VFTchJDoVj3bhoqi6UeymcD00DAwb1nJwamzPvHEszJ4FpF6SNNbUbOS8yI56qHzdV8eK0qEfOSiodkTdxg==}
    engines: {node: '>= 0.4'}

  postcss-import@15.1.0:
    resolution: {integrity: sha512-hpr+J05B2FVYUAXHeK1YyI267J/dDDhMU6B6civm8hSY1jYJnBXxzKDKDswzJmtLHryrjhnDjqqp/49t8FALew==}
    engines: {node: '>=14.0.0'}
    peerDependencies:
      postcss: ^8.0.0

  postcss-js@4.0.1:
    resolution: {integrity: sha512-dDLF8pEO191hJMtlHFPRa8xsizHaM82MLfNkUHdUtVEV3tgTp5oj+8qbEqYM57SLfc74KSbw//4SeJma2LRVIw==}
    engines: {node: ^12 || ^14 || >= 16}
    peerDependencies:
      postcss: ^8.4.21

  postcss-load-config@4.0.2:
    resolution: {integrity: sha512-bSVhyJGL00wMVoPUzAVAnbEoWyqRxkjv64tUl427SKnPrENtq6hJwUojroMz2VB+Q1edmi4IfrAPpami5VVgMQ==}
    engines: {node: '>= 14'}
    peerDependencies:
      postcss: '>=8.0.9'
      ts-node: '>=9.0.0'
    peerDependenciesMeta:
      postcss:
        optional: true
      ts-node:
        optional: true

  postcss-nested@6.2.0:
    resolution: {integrity: sha512-HQbt28KulC5AJzG+cZtj9kvKB93CFCdLvog1WFLf1D+xmMvPGlBstkpTEZfK5+AN9hfJocyBFCNiqyS48bpgzQ==}
    engines: {node: '>=12.0'}
    peerDependencies:
      postcss: ^8.2.14

  postcss-selector-parser@6.1.2:
    resolution: {integrity: sha512-Q8qQfPiZ+THO/3ZrOrO0cJJKfpYCagtMUkXbnEfmgUjwXg6z/WBeOyS9APBBPCTSiDV+s4SwQGu8yFsiMRIudg==}
    engines: {node: '>=4'}

  postcss-value-parser@4.2.0:
    resolution: {integrity: sha512-1NNCs6uurfkVbeXG4S8JFT9t19m45ICnif8zWLd5oPSZ50QnwMfK+H3jv408d4jw/7Bttv5axS5IiHoLaVNHeQ==}

  postcss@8.4.31:
    resolution: {integrity: sha512-PS08Iboia9mts/2ygV3eLpY5ghnUcfLV/EXTOW1E2qYxJKGGBUtNjN76FYHnMs36RmARn41bC0AZmn+rR0OVpQ==}
    engines: {node: ^10 || ^12 || >=14}

  postcss@8.5.0:
    resolution: {integrity: sha512-27VKOqrYfPncKA2NrFOVhP5MGAfHKLYn/Q0mz9cNQyRAKYi3VNHwYU2qKKqPCqgBmeeJ0uAFB56NumXZ5ZReXg==}
    engines: {node: ^10 || ^12 || >=14}

  prelude-ls@1.2.1:
    resolution: {integrity: sha512-vkcDPrRZo1QZLbn5RLGPpg/WmIQ65qoWWhcGKf/b5eplkkarX0m9z8ppCat4mlOqUsWpyNuYgO3VRyrYHSzX5g==}
    engines: {node: '>= 0.8.0'}

  progress@2.0.3:
    resolution: {integrity: sha512-7PiHtLll5LdnKIMw100I+8xJXR5gW2QwWYkT6iJva0bXitZKa/XMrSbdmg3r2Xnaidz9Qumd0VPaMrZlF9V9sA==}
    engines: {node: '>=0.4.0'}

  prop-types@15.8.1:
    resolution: {integrity: sha512-oj87CgZICdulUohogVAR7AjlC0327U4el4L6eAvOqCeudMDVU0NThNaV+b9Df4dXgSP1gXMTnPdhfe/2qDH5cg==}

  punycode@2.3.1:
    resolution: {integrity: sha512-vYt7UD1U9Wg6138shLtLOvdAu+8DsC/ilFtEVHcH+wydcSpNE20AfSOduf6MkRFahL5FY7X1oU7nKVZFtfq8Fg==}
    engines: {node: '>=6'}

  queue-microtask@1.2.3:
    resolution: {integrity: sha512-NuaNSa6flKT5JaSYQzJok04JzTL1CA6aGhv5rfLW3PgqA+M2ChpZQnAC8h8i4ZFkBS8X5RqkDBHA7r4hej3K9A==}

  react-dom@18.0.0:
    resolution: {integrity: sha512-XqX7uzmFo0pUceWFCt7Gff6IyIMzFUn7QMZrbrQfGxtaxXZIcGQzoNpRLE3fQLnS4XzLLPMZX2T9TRcSrasicw==}
    peerDependencies:
      react: ^18.0.0

  react-is@16.13.1:
    resolution: {integrity: sha512-24e6ynE2H+OKt4kqsOvNd8kBpV65zoxbA4BVsEOB3ARVWQki/DHzaUoC5KuON/BiccDaCCTZBuOcfZs70kR8bQ==}

  react-remove-scroll-bar@2.3.8:
    resolution: {integrity: sha512-9r+yi9+mgU33AKcj6IbT9oRCO78WriSj6t/cF8DWBZJ9aOGPOTEDvdUDz1FwKim7QXWwmHqtdHnRJfhAxEG46Q==}
    engines: {node: '>=10'}
    peerDependencies:
      '@types/react': '*'
      react: ^16.8.0 || ^17.0.0 || ^18.0.0 || ^19.0.0
    peerDependenciesMeta:
      '@types/react':
        optional: true

  react-remove-scroll@2.7.1:
    resolution: {integrity: sha512-HpMh8+oahmIdOuS5aFKKY6Pyog+FNaZV/XyJOq7b4YFwsFHe5yYfdbIalI4k3vU2nSDql7YskmUseHsRrJqIPA==}
    engines: {node: '>=10'}
    peerDependencies:
      '@types/react': '*'
      react: ^16.8.0 || ^17.0.0 || ^18.0.0 || ^19.0.0 || ^19.0.0-rc
    peerDependenciesMeta:
      '@types/react':
        optional: true

  react-style-singleton@2.2.3:
    resolution: {integrity: sha512-b6jSvxvVnyptAiLjbkWLE/lOnR4lfTtDAl+eUC7RZy+QQWc6wRzIV2CE6xBuMmDxc2qIihtDCZD5NPOFl7fRBQ==}
    engines: {node: '>=10'}
    peerDependencies:
      '@types/react': '*'
      react: ^16.8.0 || ^17.0.0 || ^18.0.0 || ^19.0.0 || ^19.0.0-rc
    peerDependenciesMeta:
      '@types/react':
        optional: true

  react@18.0.0:
    resolution: {integrity: sha512-x+VL6wbT4JRVPm7EGxXhZ8w8LTROaxPXOqhlGyVSrv0sB1jkyFGgXxJ8LVoPRLvPR6/CIZGFmfzqUa2NYeMr2A==}
    engines: {node: '>=0.10.0'}

  read-cache@1.0.0:
    resolution: {integrity: sha512-Owdv/Ft7IjOgm/i0xvNDZ1LrRANRfew4b2prF3OWMQLxLfu3bS8FVhCsrSCMK4lR56Y9ya+AThoTpDCTxCmpRA==}

  readdirp@3.6.0:
    resolution: {integrity: sha512-hOS089on8RduqdbhvQ5Z37A0ESjsqz6qnRcffsMU3495FuTdqSm+7bhJ29JvIOsBDEEnan5DPu9t3To9VRlMzA==}
    engines: {node: '>=8.10.0'}

  reflect.getprototypeof@1.0.10:
    resolution: {integrity: sha512-00o4I+DVrefhv+nX0ulyi3biSHCPDe+yLv5o/p6d/UVlirijB8E16FtfwSAi4g3tcqrQ4lRAqQSoFEZJehYEcw==}
    engines: {node: '>= 0.4'}

  regexp.prototype.flags@1.5.4:
    resolution: {integrity: sha512-dYqgNSZbDwkaJ2ceRd9ojCGjBq+mOm9LmtXnAnEGyHhN/5R7iDW2TRw3h+o/jCFxus3P2LfWIIiwowAjANm7IA==}
    engines: {node: '>= 0.4'}

  regexpp@3.2.0:
    resolution: {integrity: sha512-pq2bWo9mVD43nbts2wGv17XLiNLya+GklZ8kaDLV2Z08gDCsGpnKn9BFMepvWuHCbyVvY7J5o5+BVvoQbmlJLg==}
    engines: {node: '>=8'}

  resolve-from@4.0.0:
    resolution: {integrity: sha512-pb/MYmXstAkysRFx8piNI1tGFNQIFA3vkE3Gq4EuA1dF6gHp/+vgZqsCGJapvy8N3Q+4o7FwvquPJcnZ7RYy4g==}
    engines: {node: '>=4'}

  resolve-pkg-maps@1.0.0:
    resolution: {integrity: sha512-seS2Tj26TBVOC2NIc2rOe2y2ZO7efxITtLZcGSOnHHNOQ7CkiUBfw0Iw2ck6xkIhPwLhKNLS8BO+hEpngQlqzw==}

  resolve@1.22.10:
    resolution: {integrity: sha512-NPRy+/ncIMeDlTAsuqwKIiferiawhefFJtkNSW0qZJEqMEb+qBt/77B/jGeeek+F0uOeN05CDa6HXbbIgtVX4w==}
    engines: {node: '>= 0.4'}
    hasBin: true

  resolve@2.0.0-next.5:
    resolution: {integrity: sha512-U7WjGVG9sH8tvjW5SmGbQuui75FiyjAX72HX15DwBBwF9dNiQZRQAg9nnPhYy+TUnE0+VcrttuvNI8oSxZcocA==}
    hasBin: true

  reusify@1.1.0:
    resolution: {integrity: sha512-g6QUff04oZpHs0eG5p83rFLhHeV00ug/Yf9nZM6fLeUrPguBTkTQOdpAWWspMh55TZfVQDPaN3NQJfbVRAxdIw==}
    engines: {iojs: '>=1.0.0', node: '>=0.10.0'}

  rimraf@3.0.2:
    resolution: {integrity: sha512-JZkJMZkAGFFPP2YqXZXPbMlMBgsxzE8ILs4lMIX/2o0L9UBw9O/Y3o6wFw/i9YLapcUJWwqbi3kdxIPdC62TIA==}
    deprecated: Rimraf versions prior to v4 are no longer supported
    hasBin: true

  run-parallel@1.2.0:
    resolution: {integrity: sha512-5l4VyZR86LZ/lDxZTR6jqL8AFE2S0IFLMP26AbjsLVADxHdhB/c0GUsH+y39UfCi3dzz8OlQuPmnaJOMoDHQBA==}

  safe-array-concat@1.1.3:
    resolution: {integrity: sha512-AURm5f0jYEOydBj7VQlVvDrjeFgthDdEF5H1dP+6mNpoXOMo1quQqJ4wvJDyRZ9+pO3kGWoOdmV08cSv2aJV6Q==}
    engines: {node: '>=0.4'}

  safe-push-apply@1.0.0:
    resolution: {integrity: sha512-iKE9w/Z7xCzUMIZqdBsp6pEQvwuEebH4vdpjcDWnyzaI6yl6O9FHvVpmGelvEHNsoY6wGblkxR6Zty/h00WiSA==}
    engines: {node: '>= 0.4'}

  safe-regex-test@1.1.0:
    resolution: {integrity: sha512-x/+Cz4YrimQxQccJf5mKEbIa1NzeCRNI5Ecl/ekmlYaampdNLPalVyIcCZNNH3MvmqBugV5TMYZXv0ljslUlaw==}
    engines: {node: '>= 0.4'}

  scheduler@0.21.0:
    resolution: {integrity: sha512-1r87x5fz9MXqswA2ERLo0EbOAU74DpIUO090gIasYTqlVoJeMcl+Z1Rg7WHz+qtPujhS/hGIt9kxZOYBV3faRQ==}

  semver@6.3.1:
    resolution: {integrity: sha512-BR7VvDCVHO+q2xBEWskxS6DJE1qRnb7DxzUrogb71CWoSficBxYsiAGd+Kl0mmq/MprG9yArRkyrQxTO6XjMzA==}
    hasBin: true

  semver@7.7.2:
    resolution: {integrity: sha512-RF0Fw+rO5AMf9MAyaRXI4AV0Ulj5lMHqVxxdSgiVbixSCXoEmmX/jk0CuJw4+3SqroYO9VoUh+HcuJivvtJemA==}
    engines: {node: '>=10'}
    hasBin: true

  set-function-length@1.2.2:
    resolution: {integrity: sha512-pgRc4hJ4/sNjWCSS9AmnS40x3bNMDTknHgL5UaMBTMyJnU90EgWh1Rz+MC9eFu4BuN/UwZjKQuY/1v3rM7HMfg==}
    engines: {node: '>= 0.4'}

  set-function-name@2.0.2:
    resolution: {integrity: sha512-7PGFlmtwsEADb0WYyvCMa1t+yke6daIG4Wirafur5kcf+MhUnPms1UeR0CKQdTZD81yESwMHbtn+TR+dMviakQ==}
    engines: {node: '>= 0.4'}

  set-proto@1.0.0:
    resolution: {integrity: sha512-RJRdvCo6IAnPdsvP/7m6bsQqNnn1FCBX5ZNtFL98MmFF/4xAIJTIg1YbHW5DC2W5SKZanrC6i4HsJqlajw/dZw==}
    engines: {node: '>= 0.4'}

  shebang-command@2.0.0:
    resolution: {integrity: sha512-kHxr2zZpYtdmrN1qDjrrX/Z1rR1kG8Dx+gkpK1G4eXmvXswmcE1hTWBWYUzlraYw1/yZp6YuDY77YtvbN0dmDA==}
    engines: {node: '>=8'}

  shebang-regex@3.0.0:
    resolution: {integrity: sha512-7++dFhtcx3353uBaq8DDR4NuxBetBzC7ZQOhmTQInHEd6bSrXdiEyzCvG07Z44UYdLShWUyXt5M/yhz8ekcb1A==}
    engines: {node: '>=8'}

  side-channel-list@1.0.0:
    resolution: {integrity: sha512-FCLHtRD/gnpCiCHEiJLOwdmFP+wzCmDEkc9y7NsYxeF4u7Btsn1ZuwgwJGxImImHicJArLP4R0yX4c2KCrMrTA==}
    engines: {node: '>= 0.4'}

  side-channel-map@1.0.1:
    resolution: {integrity: sha512-VCjCNfgMsby3tTdo02nbjtM/ewra6jPHmpThenkTYh8pG9ucZ/1P8So4u4FGBek/BjpOVsDCMoLA/iuBKIFXRA==}
    engines: {node: '>= 0.4'}

  side-channel-weakmap@1.0.2:
    resolution: {integrity: sha512-WPS/HvHQTYnHisLo9McqBHOJk2FkHO/tlpvldyrnem4aeQp4hai3gythswg6p01oSoTl58rcpiFAjF2br2Ak2A==}
    engines: {node: '>= 0.4'}

  side-channel@1.1.0:
    resolution: {integrity: sha512-ZX99e6tRweoUXqR+VBrslhda51Nh5MTQwou5tnUDgbtyM0dBgmhEDtWGP/xbKn6hqfPRHujUNwz5fy/wbbhnpw==}
    engines: {node: '>= 0.4'}

  signal-exit@4.1.0:
    resolution: {integrity: sha512-bzyZ1e88w9O1iNJbKnOlvYTrWPDl46O1bG0D3XInv+9tkPrxrN8jUUTiFlDkkmKWgn1M6CfIA13SuGqOa9Korw==}
    engines: {node: '>=14'}

  source-map-js@1.2.1:
    resolution: {integrity: sha512-UXWMKhLOwVKb728IUtQPXxfYU+usdybtUrK/8uGE8CQMvrhOpwvzDBwj0QhSL7MQc7vIsISBG8VQ8+IDQxpfQA==}
    engines: {node: '>=0.10.0'}

  stable-hash@0.0.5:
    resolution: {integrity: sha512-+L3ccpzibovGXFK+Ap/f8LOS0ahMrHTf3xu7mMLSpEGU0EO9ucaysSylKo9eRDFNhWve/y275iPmIZ4z39a9iA==}

  stop-iteration-iterator@1.1.0:
    resolution: {integrity: sha512-eLoXW/DHyl62zxY4SCaIgnRhuMr6ri4juEYARS8E6sCEqzKpOiE521Ucofdx+KnDZl5xmvGYaaKCk5FEOxJCoQ==}
    engines: {node: '>= 0.4'}

  streamsearch@1.1.0:
    resolution: {integrity: sha512-Mcc5wHehp9aXz1ax6bZUyY5afg9u2rv5cqQI3mRrYkGC8rW2hM02jWuwjtL++LS5qinSyhj2QfLyNsuc+VsExg==}
    engines: {node: '>=10.0.0'}

  string-width@4.2.3:
    resolution: {integrity: sha512-wKyQRQpjJ0sIp62ErSZdGsjMJWsap5oRNihHhu6G7JVO/9jIB6UyevL+tXuOqrng8j/cxKTWyWUwvSTriiZz/g==}
    engines: {node: '>=8'}

  string-width@5.1.2:
    resolution: {integrity: sha512-HnLOCR3vjcY8beoNLtcjZ5/nxn2afmME6lhrDrebokqMap+XbeW8n9TXpPDOqdGK5qcI3oT0GKTW6wC7EMiVqA==}
    engines: {node: '>=12'}

  string.prototype.includes@2.0.1:
    resolution: {integrity: sha512-o7+c9bW6zpAdJHTtujeePODAhkuicdAryFsfVKwA+wGw89wJ4GTY484WTucM9hLtDEOpOvI+aHnzqnC5lHp4Rg==}
    engines: {node: '>= 0.4'}

  string.prototype.matchall@4.0.12:
    resolution: {integrity: sha512-6CC9uyBL+/48dYizRf7H7VAYCMCNTBeM78x/VTUe9bFEaxBepPJDa1Ow99LqI/1yF7kuy7Q3cQsYMrcjGUcskA==}
    engines: {node: '>= 0.4'}

  string.prototype.repeat@1.0.0:
    resolution: {integrity: sha512-0u/TldDbKD8bFCQ/4f5+mNRrXwZ8hg2w7ZR8wa16e8z9XpePWl3eGEcUD0OXpEH/VJH/2G3gjUtR3ZOiBe2S/w==}

  string.prototype.trim@1.2.10:
    resolution: {integrity: sha512-Rs66F0P/1kedk5lyYyH9uBzuiI/kNRmwJAR9quK6VOtIpZ2G+hMZd+HQbbv25MgCA6gEffoMZYxlTod4WcdrKA==}
    engines: {node: '>= 0.4'}

  string.prototype.trimend@1.0.9:
    resolution: {integrity: sha512-G7Ok5C6E/j4SGfyLCloXTrngQIQU3PWtXGst3yM7Bea9FRURf1S42ZHlZZtsNque2FN2PoUhfZXYLNWwEr4dLQ==}
    engines: {node: '>= 0.4'}

  string.prototype.trimstart@1.0.8:
    resolution: {integrity: sha512-UXSH262CSZY1tfu3G3Secr6uGLCFVPMhIqHjlgCUtCCcgihYc/xKs9djMTMUOb2j1mVSeU8EU6NWc/iQKU6Gfg==}
    engines: {node: '>= 0.4'}

  strip-ansi@6.0.1:
    resolution: {integrity: sha512-Y38VPSHcqkFrCpFnQ9vuSXmquuv5oXOKpGeT6aGrr3o3Gc9AlVa6JBfUSOCnbxGGZF+/0ooI7KrPuUSztUdU5A==}
    engines: {node: '>=8'}

  strip-ansi@7.1.0:
    resolution: {integrity: sha512-iq6eVVI64nQQTRYq2KtEg2d2uU7LElhTJwsH4YzIHZshxlgZms/wIc4VoDQTlG/IvVIrBKG06CrZnp0qv7hkcQ==}
    engines: {node: '>=12'}

  strip-bom@3.0.0:
    resolution: {integrity: sha512-vavAMRXOgBVNF6nyEEmL3DBK19iRpDcoIwW+swQ+CbGiu7lju6t+JklA1MHweoWtadgt4ISVUsXLyDq34ddcwA==}
    engines: {node: '>=4'}

  strip-json-comments@3.1.1:
    resolution: {integrity: sha512-6fPc+R4ihwqP6N/aIv2f1gMH8lOVtWQHoqC4yK6oSDVVocumAsfCqjkXnqiYMhmMwS/mEHLp7Vehlt3ql6lEig==}
    engines: {node: '>=8'}

  styled-jsx@5.1.1:
    resolution: {integrity: sha512-pW7uC1l4mBZ8ugbiZrcIsiIvVx1UmTfw7UkC3Um2tmfUq9Bhk8IiyEIPl6F8agHgjzku6j0xQEZbfA5uSgSaCw==}
    engines: {node: '>= 12.0.0'}
    peerDependencies:
      '@babel/core': '*'
      babel-plugin-macros: '*'
      react: '>= 16.8.0 || 17.x.x || ^18.0.0-0'
    peerDependenciesMeta:
      '@babel/core':
        optional: true
      babel-plugin-macros:
        optional: true

  sucrase@3.35.0:
    resolution: {integrity: sha512-8EbVDiu9iN/nESwxeSxDKe0dunta1GOlHufmSSXxMD2z2/tMZpDMpvXQGsc+ajGo8y2uYUmixaSRUc/QPoQ0GA==}
    engines: {node: '>=16 || 14 >=14.17'}
    hasBin: true

  supports-color@7.2.0:
    resolution: {integrity: sha512-qpCAvRl9stuOHveKsn7HncJRvv501qIacKzQlO/+Lwxc9+0q2wLyv4Dfvt80/DPn2pqOBsJdDiogXGR9+OvwRw==}
    engines: {node: '>=8'}

  supports-preserve-symlinks-flag@1.0.0:
    resolution: {integrity: sha512-ot0WnXS9fgdkgIcePe6RHNk1WA8+muPa6cSjeR3V8K27q9BB1rTE3R1p7Hv0z1ZyAc8s6Vvv8DIyWf681MAt0w==}
    engines: {node: '>= 0.4'}

  tailwind-merge@2.5.5:
    resolution: {integrity: sha512-0LXunzzAZzo0tEPxV3I297ffKZPlKDrjj7NXphC8V5ak9yHC5zRmxnOe2m/Rd/7ivsOMJe3JZ2JVocoDdQTRBA==}

  tailwindcss-animate@1.0.7:
    resolution: {integrity: sha512-bl6mpH3T7I3UFxuvDEXLxy/VuFxBk5bbzplh7tXI68mwMokNYd1t9qPBHlnyTwfa4JGC4zP516I1hYYtQ/vspA==}
    peerDependencies:
      tailwindcss: '>=3.0.0 || insiders'

  tailwindcss@3.4.17:
    resolution: {integrity: sha512-w33E2aCvSDP0tW9RZuNXadXlkHXqFzSkQew/aIa2i/Sj8fThxwovwlXHSPXTbAHwEIhBFXAedUhP2tueAKP8Og==}
    engines: {node: '>=14.0.0'}
    hasBin: true

  text-table@0.2.0:
    resolution: {integrity: sha512-N+8UisAXDGk8PFXP4HAzVR9nbfmVJ3zYLAWiTIoqC5v5isinhr+r5uaO8+7r3BMfuNIufIsA7RdpVgacC2cSpw==}

  thenify-all@1.6.0:
    resolution: {integrity: sha512-RNxQH/qI8/t3thXJDwcstUO4zeqo64+Uy/+sNVRBx4Xn2OX+OZ9oP+iJnNFqplFra2ZUVeKCSa2oVWi3T4uVmA==}
    engines: {node: '>=0.8'}

  thenify@3.3.1:
    resolution: {integrity: sha512-RVZSIV5IG10Hk3enotrhvz0T9em6cyHBLkH/YAZuKqd8hRkKhSfCGIcP2KUY0EPxndzANBmNllzWPwak+bheSw==}

  tinyglobby@0.2.14:
    resolution: {integrity: sha512-tX5e7OM1HnYr2+a2C/4V0htOcSQcoSTH9KgJnVvNm5zm/cyEWKJ7j7YutsH9CxMdtOkkLFy2AHrMci9IM8IPZQ==}
    engines: {node: '>=12.0.0'}

  to-regex-range@5.0.1:
    resolution: {integrity: sha512-65P7iz6X5yEr1cwcgvQxbbIw7Uk3gOy5dIdtZ4rDveLqhrdJP+Li/Hx6tyK0NEb+2GCyneCMJiGqrADCSNk8sQ==}
    engines: {node: '>=8.0'}

  ts-api-utils@2.1.0:
    resolution: {integrity: sha512-CUgTZL1irw8u29bzrOD/nH85jqyc74D6SshFgujOIA7osm2Rz7dYH77agkx7H4FBNxDq7Cjf+IjaX/8zwFW+ZQ==}
    engines: {node: '>=18.12'}
    peerDependencies:
      typescript: '>=4.8.4'

  ts-interface-checker@0.1.13:
    resolution: {integrity: sha512-Y/arvbn+rrz3JCKl9C4kVNfTfSm2/mEp5FSz5EsZSANGPSlQrpRI5M4PKF+mJnE52jOO90PnPSc3Ur3bTQw0gA==}

  tsconfig-paths@3.15.0:
    resolution: {integrity: sha512-2Ac2RgzDe/cn48GvOe3M+o82pEFewD3UPbyoUHHdKasHwJKjds4fLXWf/Ux5kATBKN20oaFGu+jbElp1pos0mg==}

  tslib@2.8.1:
    resolution: {integrity: sha512-oJFu94HQb+KVduSUQL7wnpmqnfmLsOA/nAh6b6EH0wCEoK0/mPeXU6c3wKDV83MkOuHPRHtSXKKU99IBazS/2w==}

  type-check@0.4.0:
    resolution: {integrity: sha512-XleUoc9uwGXqjWwXaUTZAmzMcFZ5858QA2vvx1Ur5xIcixXIP+8LnFDgRplU30us6teqdlskFfu+ae4K79Ooew==}
    engines: {node: '>= 0.8.0'}

  type-fest@0.20.2:
    resolution: {integrity: sha512-Ne+eE4r0/iWnpAxD852z3A+N0Bt5RN//NjJwRd2VFHEmrywxf5vsZlh4R6lixl6B+wz/8d+maTSAkN1FIkI3LQ==}
    engines: {node: '>=10'}

  typed-array-buffer@1.0.3:
    resolution: {integrity: sha512-nAYYwfY3qnzX30IkA6AQZjVbtK6duGontcQm1WSG1MD94YLqK0515GNApXkoxKOWMusVssAHWLh9SeaoefYFGw==}
    engines: {node: '>= 0.4'}

  typed-array-byte-length@1.0.3:
    resolution: {integrity: sha512-BaXgOuIxz8n8pIq3e7Atg/7s+DpiYrxn4vdot3w9KbnBhcRQq6o3xemQdIfynqSeXeDrF32x+WvfzmOjPiY9lg==}
    engines: {node: '>= 0.4'}

  typed-array-byte-offset@1.0.4:
    resolution: {integrity: sha512-bTlAFB/FBYMcuX81gbL4OcpH5PmlFHqlCCpAl8AlEzMz5k53oNDvN8p1PNOWLEmI2x4orp3raOFB51tv9X+MFQ==}
    engines: {node: '>= 0.4'}

  typed-array-length@1.0.7:
    resolution: {integrity: sha512-3KS2b+kL7fsuk/eJZ7EQdnEmQoaho/r6KUef7hxvltNA5DR8NAUM+8wJMbJyZ4G9/7i3v5zPBIMN5aybAh2/Jg==}
    engines: {node: '>= 0.4'}

  typescript@5.0.2:
    resolution: {integrity: sha512-wVORMBGO/FAs/++blGNeAVdbNKtIh1rbBL2EyQ1+J9lClJ93KiiKe8PmFIVdXhHcyv44SL9oglmfeSsndo0jRw==}
    engines: {node: '>=12.20'}
    hasBin: true

  unbox-primitive@1.1.0:
    resolution: {integrity: sha512-nWJ91DjeOkej/TA8pXQ3myruKpKEYgqvpw9lz4OPHj/NWFNluYrjbz9j01CJ8yKQd2g4jFoOkINCTW2I5LEEyw==}
    engines: {node: '>= 0.4'}

  undici-types@6.11.1:
    resolution: {integrity: sha512-mIDEX2ek50x0OlRgxryxsenE5XaQD4on5U2inY7RApK3SOJpofyw7uW2AyfMKkhAxXIceo2DeWGVGwyvng1GNQ==}

  unrs-resolver@1.11.1:
    resolution: {integrity: sha512-bSjt9pjaEBnNiGgc9rUiHGKv5l4/TGzDmYw3RhnkJGtLhbnnA/5qJj7x3dNDCRx/PJxu774LlH8lCOlB4hEfKg==}

  update-browserslist-db@1.1.3:
    resolution: {integrity: sha512-UxhIZQ+QInVdunkDAaiazvvT/+fXL5Osr0JZlJulepYu6Jd7qJtDZjlur0emRlT71EN3ScPoE7gvsuIKKNavKw==}
    hasBin: true
    peerDependencies:
      browserslist: '>= 4.21.0'

  uri-js@4.4.1:
    resolution: {integrity: sha512-7rKUyy33Q1yc98pQ1DAmLtwX109F7TIfWlW1Ydo8Wl1ii1SeHieeh0HHfPeL2fMXK6z0s8ecKs9frCuLJvndBg==}

  use-callback-ref@1.3.3:
    resolution: {integrity: sha512-jQL3lRnocaFtu3V00JToYz/4QkNWswxijDaCVNZRiRTO3HQDLsdu1ZtmIUvV4yPp+rvWm5j0y0TG/S61cuijTg==}
    engines: {node: '>=10'}
    peerDependencies:
      '@types/react': '*'
      react: ^16.8.0 || ^17.0.0 || ^18.0.0 || ^19.0.0 || ^19.0.0-rc
    peerDependenciesMeta:
      '@types/react':
        optional: true

  use-sidecar@1.1.3:
    resolution: {integrity: sha512-Fedw0aZvkhynoPYlA5WXrMCAMm+nSWdZt6lzJQ7Ok8S6Q+VsHmHpRWndVRJ8Be0ZbkfPc5LRYH+5XrzXcEeLRQ==}
    engines: {node: '>=10'}
    peerDependencies:
      '@types/react': '*'
      react: ^16.8.0 || ^17.0.0 || ^18.0.0 || ^19.0.0 || ^19.0.0-rc
    peerDependenciesMeta:
      '@types/react':
        optional: true

  util-deprecate@1.0.2:
    resolution: {integrity: sha512-EPD5q1uXyFxJpCrLnCc1nHnq3gOa6DZBocAIiI2TaSCA7VCJ1UJDMagCzIkXNsUYfD1daK//LTEQ8xiIbrHtcw==}

  v8-compile-cache@2.4.0:
    resolution: {integrity: sha512-ocyWc3bAHBB/guyqJQVI5o4BZkPhznPYUG2ea80Gond/BgNWpap8TOmLSeeQG7bnh2KMISxskdADG59j7zruhw==}

  which-boxed-primitive@1.1.1:
    resolution: {integrity: sha512-TbX3mj8n0odCBFVlY8AxkqcHASw3L60jIuF8jFP78az3C2YhmGvqbHBpAjTRH2/xqYunrJ9g1jSyjCjpoWzIAA==}
    engines: {node: '>= 0.4'}

  which-builtin-type@1.2.1:
    resolution: {integrity: sha512-6iBczoX+kDQ7a3+YJBnh3T+KZRxM/iYNPXicqk66/Qfm1b93iu+yOImkg0zHbj5LNOcNv1TEADiZ0xa34B4q6Q==}
    engines: {node: '>= 0.4'}

  which-collection@1.0.2:
    resolution: {integrity: sha512-K4jVyjnBdgvc86Y6BkaLZEN933SwYOuBFkdmBu9ZfkcAbdVbpITnDmjvZ/aQjRXQrv5EPkTnD1s39GiiqbngCw==}
    engines: {node: '>= 0.4'}

  which-typed-array@1.1.19:
    resolution: {integrity: sha512-rEvr90Bck4WZt9HHFC4DJMsjvu7x+r6bImz0/BrbWb7A2djJ8hnZMrWnHo9F8ssv0OMErasDhftrfROTyqSDrw==}
    engines: {node: '>= 0.4'}

  which@2.0.2:
    resolution: {integrity: sha512-BLI3Tl1TW3Pvl70l3yq3Y64i+awpwXqsGBYWkkqMtnbXgrMD+yj7rhW0kuEDxzJaYXGjEW5ogapKNMEKNMjibA==}
    engines: {node: '>= 8'}
    hasBin: true

  word-wrap@1.2.5:
    resolution: {integrity: sha512-BN22B5eaMMI9UMtjrGd5g5eCYPpCPDUy0FJXbYsaT5zYxjFOckS53SQDE3pWkVoWpHXVb3BrYcEN4Twa55B5cA==}
    engines: {node: '>=0.10.0'}

  wrap-ansi@7.0.0:
    resolution: {integrity: sha512-YVGIj2kamLSTxw6NsZjoBxfSwsn0ycdesmc4p+Q21c5zPuZ1pl+NfxVdxPtdHvmNVOQ6XSYG4AUtyt/Fi7D16Q==}
    engines: {node: '>=10'}

  wrap-ansi@8.1.0:
    resolution: {integrity: sha512-si7QWI6zUMq56bESFvagtmzMdGOtoxfR+Sez11Mobfc7tm+VkUckk9bW2UeffTGVUbOksxmSw0AA2gs8g71NCQ==}
    engines: {node: '>=12'}

  wrappy@1.0.2:
    resolution: {integrity: sha512-l4Sp/DRseor9wL6EvV2+TuQn63dMkPjZ/sp9XkghTEbV9KlPS1xUsZ3u7/IQO4wxtcFB4bgpQPRcR3QCvezPcQ==}

  yaml@2.8.1:
    resolution: {integrity: sha512-lcYcMxX2PO9XMGvAJkJ3OsNMw+/7FKes7/hgerGUYWIoWu5j/+YQqcZr5JnPZWzOsEBgMbSbiSTn/dv/69Mkpw==}
    engines: {node: '>= 14.6'}
    hasBin: true

snapshots:

  '@alloc/quick-lru@5.2.0': {}

  '@emnapi/core@1.4.5':
    dependencies:
      '@emnapi/wasi-threads': 1.0.4
      tslib: 2.8.1
    optional: true

  '@emnapi/runtime@1.4.5':
    dependencies:
      tslib: 2.8.1
    optional: true

  '@emnapi/wasi-threads@1.0.4':
    dependencies:
      tslib: 2.8.1
    optional: true

  '@eslint-community/eslint-utils@4.7.0(eslint@8.0.0)':
    dependencies:
      eslint: 8.0.0
      eslint-visitor-keys: 3.4.3

  '@eslint-community/regexpp@4.12.1': {}

  '@eslint/eslintrc@1.4.1':
    dependencies:
      ajv: 6.12.6
      debug: 4.4.1
      espree: 9.6.1
      globals: 13.24.0
      ignore: 5.3.2
      import-fresh: 3.3.1
      js-yaml: 4.1.0
      minimatch: 3.1.2
      strip-json-comments: 3.1.1
    transitivePeerDependencies:
      - supports-color

  '@floating-ui/core@1.7.3':
    dependencies:
      '@floating-ui/utils': 0.2.10

  '@floating-ui/dom@1.7.3':
    dependencies:
      '@floating-ui/core': 1.7.3
      '@floating-ui/utils': 0.2.10

  '@floating-ui/react-dom@2.1.5(react-dom@18.0.0(react@18.0.0))(react@18.0.0)':
    dependencies:
      '@floating-ui/dom': 1.7.3
      react: 18.0.0
      react-dom: 18.0.0(react@18.0.0)

  '@floating-ui/utils@0.2.10': {}

  '@humanwhocodes/config-array@0.6.0':
    dependencies:
      '@humanwhocodes/object-schema': 1.2.1
      debug: 4.4.1
      minimatch: 3.1.2
    transitivePeerDependencies:
      - supports-color

  '@humanwhocodes/object-schema@1.2.1': {}

  '@isaacs/cliui@8.0.2':
    dependencies:
      string-width: 5.1.2
      string-width-cjs: string-width@4.2.3
      strip-ansi: 7.1.0
      strip-ansi-cjs: strip-ansi@6.0.1
      wrap-ansi: 8.1.0
      wrap-ansi-cjs: wrap-ansi@7.0.0

  '@jridgewell/gen-mapping@0.3.12':
    dependencies:
      '@jridgewell/sourcemap-codec': 1.5.4
      '@jridgewell/trace-mapping': 0.3.29

  '@jridgewell/resolve-uri@3.1.2': {}

  '@jridgewell/sourcemap-codec@1.5.4': {}

  '@jridgewell/trace-mapping@0.3.29':
    dependencies:
      '@jridgewell/resolve-uri': 3.1.2
      '@jridgewell/sourcemap-codec': 1.5.4

  '@napi-rs/wasm-runtime@0.2.12':
    dependencies:
      '@emnapi/core': 1.4.5
      '@emnapi/runtime': 1.4.5
      '@tybys/wasm-util': 0.10.0
    optional: true

  '@next/env@14.2.16': {}

  '@next/eslint-plugin-next@14.2.16':
    dependencies:
      glob: 10.3.10

  '@next/swc-darwin-arm64@14.2.16':
    optional: true

  '@next/swc-darwin-x64@14.2.16':
    optional: true

  '@next/swc-linux-arm64-gnu@14.2.16':
    optional: true

  '@next/swc-linux-arm64-musl@14.2.16':
    optional: true

  '@next/swc-linux-x64-gnu@14.2.16':
    optional: true

  '@next/swc-linux-x64-musl@14.2.16':
    optional: true

  '@next/swc-win32-arm64-msvc@14.2.16':
    optional: true

  '@next/swc-win32-ia32-msvc@14.2.16':
    optional: true

  '@next/swc-win32-x64-msvc@14.2.16':
    optional: true

  '@nodelib/fs.scandir@2.1.5':
    dependencies:
      '@nodelib/fs.stat': 2.0.5
      run-parallel: 1.2.0

  '@nodelib/fs.stat@2.0.5': {}

  '@nodelib/fs.walk@1.2.8':
    dependencies:
      '@nodelib/fs.scandir': 2.1.5
      fastq: 1.19.1

  '@nolyfill/is-core-module@1.0.39': {}

  '@pkgjs/parseargs@0.11.0':
    optional: true

  '@radix-ui/number@1.1.1': {}
<<<<<<< HEAD
=======

  '@radix-ui/primitive@1.0.1':
    dependencies:
      '@babel/runtime': 7.28.2
>>>>>>> 9ce9d578

  '@radix-ui/primitive@1.1.1': {}

  '@radix-ui/primitive@1.1.2': {}

  '@radix-ui/react-accordion@1.2.2(@types/react-dom@18.0.0)(@types/react@18.0.0)(react-dom@18.0.0(react@18.0.0))(react@18.0.0)':
    dependencies:
      '@radix-ui/primitive': 1.1.1
      '@radix-ui/react-collapsible': 1.1.2(@types/react-dom@18.0.0)(@types/react@18.0.0)(react-dom@18.0.0(react@18.0.0))(react@18.0.0)
      '@radix-ui/react-collection': 1.1.1(@types/react-dom@18.0.0)(@types/react@18.0.0)(react-dom@18.0.0(react@18.0.0))(react@18.0.0)
      '@radix-ui/react-compose-refs': 1.1.1(@types/react@18.0.0)(react@18.0.0)
      '@radix-ui/react-context': 1.1.1(@types/react@18.0.0)(react@18.0.0)
      '@radix-ui/react-direction': 1.1.0(@types/react@18.0.0)(react@18.0.0)
      '@radix-ui/react-id': 1.1.0(@types/react@18.0.0)(react@18.0.0)
      '@radix-ui/react-primitive': 2.0.1(@types/react-dom@18.0.0)(@types/react@18.0.0)(react-dom@18.0.0(react@18.0.0))(react@18.0.0)
      '@radix-ui/react-use-controllable-state': 1.1.0(@types/react@18.0.0)(react@18.0.0)
      react: 18.0.0
      react-dom: 18.0.0(react@18.0.0)
    optionalDependencies:
      '@types/react': 18.0.0
      '@types/react-dom': 18.0.0

  '@radix-ui/react-alert-dialog@1.1.4(@types/react-dom@18.0.0)(@types/react@18.0.0)(react-dom@18.0.0(react@18.0.0))(react@18.0.0)':
    dependencies:
      '@radix-ui/primitive': 1.1.1
      '@radix-ui/react-compose-refs': 1.1.1(@types/react@18.0.0)(react@18.0.0)
      '@radix-ui/react-context': 1.1.1(@types/react@18.0.0)(react@18.0.0)
      '@radix-ui/react-dialog': 1.1.4(@types/react-dom@18.0.0)(@types/react@18.0.0)(react-dom@18.0.0(react@18.0.0))(react@18.0.0)
      '@radix-ui/react-primitive': 2.0.1(@types/react-dom@18.0.0)(@types/react@18.0.0)(react-dom@18.0.0(react@18.0.0))(react@18.0.0)
      '@radix-ui/react-slot': 1.1.1(@types/react@18.0.0)(react@18.0.0)
      react: 18.0.0
      react-dom: 18.0.0(react@18.0.0)
    optionalDependencies:
      '@types/react': 18.0.0
      '@types/react-dom': 18.0.0

  '@radix-ui/react-arrow@1.1.1(@types/react-dom@18.0.0)(@types/react@18.0.0)(react-dom@18.0.0(react@18.0.0))(react@18.0.0)':
    dependencies:
      '@radix-ui/react-primitive': 2.0.1(@types/react-dom@18.0.0)(@types/react@18.0.0)(react-dom@18.0.0(react@18.0.0))(react@18.0.0)
      react: 18.0.0
      react-dom: 18.0.0(react@18.0.0)
    optionalDependencies:
      '@types/react': 18.0.0
      '@types/react-dom': 18.0.0

  '@radix-ui/react-arrow@1.1.7(@types/react-dom@18.0.0)(@types/react@18.0.0)(react-dom@18.0.0(react@18.0.0))(react@18.0.0)':
<<<<<<< HEAD
=======
    dependencies:
      '@radix-ui/react-primitive': 2.1.3(@types/react-dom@18.0.0)(@types/react@18.0.0)(react-dom@18.0.0(react@18.0.0))(react@18.0.0)
      react: 18.0.0
      react-dom: 18.0.0(react@18.0.0)
    optionalDependencies:
      '@types/react': 18.0.0
      '@types/react-dom': 18.0.0

  '@radix-ui/react-avatar@1.0.4(@types/react-dom@18.0.0)(@types/react@18.0.0)(react-dom@18.0.0(react@18.0.0))(react@18.0.0)':
>>>>>>> 9ce9d578
    dependencies:
      '@radix-ui/react-primitive': 2.1.3(@types/react-dom@18.0.0)(@types/react@18.0.0)(react-dom@18.0.0(react@18.0.0))(react@18.0.0)
      react: 18.0.0
      react-dom: 18.0.0(react@18.0.0)
    optionalDependencies:
      '@types/react': 18.0.0
      '@types/react-dom': 18.0.0

  '@radix-ui/react-avatar@1.1.2(@types/react-dom@18.0.0)(@types/react@18.0.0)(react-dom@18.0.0(react@18.0.0))(react@18.0.0)':
    dependencies:
      '@radix-ui/react-context': 1.1.1(@types/react@18.0.0)(react@18.0.0)
      '@radix-ui/react-primitive': 2.0.1(@types/react-dom@18.0.0)(@types/react@18.0.0)(react-dom@18.0.0(react@18.0.0))(react@18.0.0)
      '@radix-ui/react-use-callback-ref': 1.1.0(@types/react@18.0.0)(react@18.0.0)
      '@radix-ui/react-use-layout-effect': 1.1.0(@types/react@18.0.0)(react@18.0.0)
      react: 18.0.0
      react-dom: 18.0.0(react@18.0.0)
    optionalDependencies:
      '@types/react': 18.0.0
      '@types/react-dom': 18.0.0

  '@radix-ui/react-checkbox@1.1.3(@types/react-dom@18.0.0)(@types/react@18.0.0)(react-dom@18.0.0(react@18.0.0))(react@18.0.0)':
    dependencies:
      '@radix-ui/primitive': 1.1.1
      '@radix-ui/react-compose-refs': 1.1.1(@types/react@18.0.0)(react@18.0.0)
      '@radix-ui/react-context': 1.1.1(@types/react@18.0.0)(react@18.0.0)
      '@radix-ui/react-presence': 1.1.2(@types/react-dom@18.0.0)(@types/react@18.0.0)(react-dom@18.0.0(react@18.0.0))(react@18.0.0)
      '@radix-ui/react-primitive': 2.0.1(@types/react-dom@18.0.0)(@types/react@18.0.0)(react-dom@18.0.0(react@18.0.0))(react@18.0.0)
      '@radix-ui/react-use-controllable-state': 1.1.0(@types/react@18.0.0)(react@18.0.0)
      '@radix-ui/react-use-previous': 1.1.0(@types/react@18.0.0)(react@18.0.0)
      '@radix-ui/react-use-size': 1.1.0(@types/react@18.0.0)(react@18.0.0)
      react: 18.0.0
      react-dom: 18.0.0(react@18.0.0)
    optionalDependencies:
      '@types/react': 18.0.0
      '@types/react-dom': 18.0.0

  '@radix-ui/react-collapsible@1.1.2(@types/react-dom@18.0.0)(@types/react@18.0.0)(react-dom@18.0.0(react@18.0.0))(react@18.0.0)':
    dependencies:
      '@radix-ui/primitive': 1.1.1
      '@radix-ui/react-compose-refs': 1.1.1(@types/react@18.0.0)(react@18.0.0)
      '@radix-ui/react-context': 1.1.1(@types/react@18.0.0)(react@18.0.0)
      '@radix-ui/react-id': 1.1.0(@types/react@18.0.0)(react@18.0.0)
      '@radix-ui/react-presence': 1.1.2(@types/react-dom@18.0.0)(@types/react@18.0.0)(react-dom@18.0.0(react@18.0.0))(react@18.0.0)
      '@radix-ui/react-primitive': 2.0.1(@types/react-dom@18.0.0)(@types/react@18.0.0)(react-dom@18.0.0(react@18.0.0))(react@18.0.0)
      '@radix-ui/react-use-controllable-state': 1.1.0(@types/react@18.0.0)(react@18.0.0)
      '@radix-ui/react-use-layout-effect': 1.1.0(@types/react@18.0.0)(react@18.0.0)
      react: 18.0.0
      react-dom: 18.0.0(react@18.0.0)
    optionalDependencies:
      '@types/react': 18.0.0
      '@types/react-dom': 18.0.0

  '@radix-ui/react-collection@1.1.1(@types/react-dom@18.0.0)(@types/react@18.0.0)(react-dom@18.0.0(react@18.0.0))(react@18.0.0)':
    dependencies:
      '@radix-ui/react-compose-refs': 1.1.1(@types/react@18.0.0)(react@18.0.0)
      '@radix-ui/react-context': 1.1.1(@types/react@18.0.0)(react@18.0.0)
      '@radix-ui/react-primitive': 2.0.1(@types/react-dom@18.0.0)(@types/react@18.0.0)(react-dom@18.0.0(react@18.0.0))(react@18.0.0)
      '@radix-ui/react-slot': 1.1.1(@types/react@18.0.0)(react@18.0.0)
      react: 18.0.0
      react-dom: 18.0.0(react@18.0.0)
    optionalDependencies:
      '@types/react': 18.0.0
      '@types/react-dom': 18.0.0

  '@radix-ui/react-collection@1.1.7(@types/react-dom@18.0.0)(@types/react@18.0.0)(react-dom@18.0.0(react@18.0.0))(react@18.0.0)':
<<<<<<< HEAD
=======
    dependencies:
      '@radix-ui/react-compose-refs': 1.1.2(@types/react@18.0.0)(react@18.0.0)
      '@radix-ui/react-context': 1.1.2(@types/react@18.0.0)(react@18.0.0)
      '@radix-ui/react-primitive': 2.1.3(@types/react-dom@18.0.0)(@types/react@18.0.0)(react-dom@18.0.0(react@18.0.0))(react@18.0.0)
      '@radix-ui/react-slot': 1.2.3(@types/react@18.0.0)(react@18.0.0)
      react: 18.0.0
      react-dom: 18.0.0(react@18.0.0)
    optionalDependencies:
      '@types/react': 18.0.0
      '@types/react-dom': 18.0.0

  '@radix-ui/react-compose-refs@1.0.1(@types/react@18.0.0)(react@18.0.0)':
>>>>>>> 9ce9d578
    dependencies:
      '@radix-ui/react-compose-refs': 1.1.2(@types/react@18.0.0)(react@18.0.0)
      '@radix-ui/react-context': 1.1.2(@types/react@18.0.0)(react@18.0.0)
      '@radix-ui/react-primitive': 2.1.3(@types/react-dom@18.0.0)(@types/react@18.0.0)(react-dom@18.0.0(react@18.0.0))(react@18.0.0)
      '@radix-ui/react-slot': 1.2.3(@types/react@18.0.0)(react@18.0.0)
      react: 18.0.0
      react-dom: 18.0.0(react@18.0.0)
    optionalDependencies:
      '@types/react': 18.0.0
      '@types/react-dom': 18.0.0

  '@radix-ui/react-compose-refs@1.1.1(@types/react@18.0.0)(react@18.0.0)':
    dependencies:
      react: 18.0.0
    optionalDependencies:
      '@types/react': 18.0.0

  '@radix-ui/react-compose-refs@1.1.2(@types/react@18.0.0)(react@18.0.0)':
<<<<<<< HEAD
=======
    dependencies:
      react: 18.0.0
    optionalDependencies:
      '@types/react': 18.0.0

  '@radix-ui/react-context@1.0.1(@types/react@18.0.0)(react@18.0.0)':
>>>>>>> 9ce9d578
    dependencies:
      react: 18.0.0
    optionalDependencies:
      '@types/react': 18.0.0

  '@radix-ui/react-context@1.1.1(@types/react@18.0.0)(react@18.0.0)':
    dependencies:
      react: 18.0.0
    optionalDependencies:
      '@types/react': 18.0.0

  '@radix-ui/react-context@1.1.2(@types/react@18.0.0)(react@18.0.0)':
    dependencies:
      react: 18.0.0
    optionalDependencies:
      '@types/react': 18.0.0

  '@radix-ui/react-dialog@1.1.14(@types/react-dom@18.0.0)(@types/react@18.0.0)(react-dom@18.0.0(react@18.0.0))(react@18.0.0)':
    dependencies:
      '@radix-ui/primitive': 1.1.2
      '@radix-ui/react-compose-refs': 1.1.2(@types/react@18.0.0)(react@18.0.0)
      '@radix-ui/react-context': 1.1.2(@types/react@18.0.0)(react@18.0.0)
      '@radix-ui/react-dismissable-layer': 1.1.10(@types/react-dom@18.0.0)(@types/react@18.0.0)(react-dom@18.0.0(react@18.0.0))(react@18.0.0)
      '@radix-ui/react-focus-guards': 1.1.2(@types/react@18.0.0)(react@18.0.0)
      '@radix-ui/react-focus-scope': 1.1.7(@types/react-dom@18.0.0)(@types/react@18.0.0)(react-dom@18.0.0(react@18.0.0))(react@18.0.0)
      '@radix-ui/react-id': 1.1.1(@types/react@18.0.0)(react@18.0.0)
      '@radix-ui/react-portal': 1.1.9(@types/react-dom@18.0.0)(@types/react@18.0.0)(react-dom@18.0.0(react@18.0.0))(react@18.0.0)
      '@radix-ui/react-presence': 1.1.4(@types/react-dom@18.0.0)(@types/react@18.0.0)(react-dom@18.0.0(react@18.0.0))(react@18.0.0)
      '@radix-ui/react-primitive': 2.1.3(@types/react-dom@18.0.0)(@types/react@18.0.0)(react-dom@18.0.0(react@18.0.0))(react@18.0.0)
      '@radix-ui/react-slot': 1.2.3(@types/react@18.0.0)(react@18.0.0)
      '@radix-ui/react-use-controllable-state': 1.2.2(@types/react@18.0.0)(react@18.0.0)
      aria-hidden: 1.2.6
      react: 18.0.0
      react-dom: 18.0.0(react@18.0.0)
      react-remove-scroll: 2.7.1(@types/react@18.0.0)(react@18.0.0)
    optionalDependencies:
      '@types/react': 18.0.0
      '@types/react-dom': 18.0.0

  '@radix-ui/react-dialog@1.1.4(@types/react-dom@18.0.0)(@types/react@18.0.0)(react-dom@18.0.0(react@18.0.0))(react@18.0.0)':
    dependencies:
      '@radix-ui/primitive': 1.1.1
      '@radix-ui/react-compose-refs': 1.1.1(@types/react@18.0.0)(react@18.0.0)
      '@radix-ui/react-context': 1.1.1(@types/react@18.0.0)(react@18.0.0)
      '@radix-ui/react-dismissable-layer': 1.1.3(@types/react-dom@18.0.0)(@types/react@18.0.0)(react-dom@18.0.0(react@18.0.0))(react@18.0.0)
      '@radix-ui/react-focus-guards': 1.1.1(@types/react@18.0.0)(react@18.0.0)
      '@radix-ui/react-focus-scope': 1.1.1(@types/react-dom@18.0.0)(@types/react@18.0.0)(react-dom@18.0.0(react@18.0.0))(react@18.0.0)
      '@radix-ui/react-id': 1.1.0(@types/react@18.0.0)(react@18.0.0)
      '@radix-ui/react-portal': 1.1.3(@types/react-dom@18.0.0)(@types/react@18.0.0)(react-dom@18.0.0(react@18.0.0))(react@18.0.0)
      '@radix-ui/react-presence': 1.1.2(@types/react-dom@18.0.0)(@types/react@18.0.0)(react-dom@18.0.0(react@18.0.0))(react@18.0.0)
      '@radix-ui/react-primitive': 2.0.1(@types/react-dom@18.0.0)(@types/react@18.0.0)(react-dom@18.0.0(react@18.0.0))(react@18.0.0)
      '@radix-ui/react-slot': 1.1.1(@types/react@18.0.0)(react@18.0.0)
      '@radix-ui/react-use-controllable-state': 1.1.0(@types/react@18.0.0)(react@18.0.0)
      aria-hidden: 1.2.6
      react: 18.0.0
      react-dom: 18.0.0(react@18.0.0)
      react-remove-scroll: 2.7.1(@types/react@18.0.0)(react@18.0.0)
    optionalDependencies:
      '@types/react': 18.0.0
      '@types/react-dom': 18.0.0

  '@radix-ui/react-direction@1.1.0(@types/react@18.0.0)(react@18.0.0)':
    dependencies:
      react: 18.0.0
    optionalDependencies:
      '@types/react': 18.0.0

  '@radix-ui/react-direction@1.1.1(@types/react@18.0.0)(react@18.0.0)':
    dependencies:
      react: 18.0.0
    optionalDependencies:
      '@types/react': 18.0.0

  '@radix-ui/react-dismissable-layer@1.1.10(@types/react-dom@18.0.0)(@types/react@18.0.0)(react-dom@18.0.0(react@18.0.0))(react@18.0.0)':
    dependencies:
      '@radix-ui/primitive': 1.1.2
      '@radix-ui/react-compose-refs': 1.1.2(@types/react@18.0.0)(react@18.0.0)
      '@radix-ui/react-primitive': 2.1.3(@types/react-dom@18.0.0)(@types/react@18.0.0)(react-dom@18.0.0(react@18.0.0))(react@18.0.0)
      '@radix-ui/react-use-callback-ref': 1.1.1(@types/react@18.0.0)(react@18.0.0)
      '@radix-ui/react-use-escape-keydown': 1.1.1(@types/react@18.0.0)(react@18.0.0)
      react: 18.0.0
      react-dom: 18.0.0(react@18.0.0)
    optionalDependencies:
      '@types/react': 18.0.0
      '@types/react-dom': 18.0.0

  '@radix-ui/react-dismissable-layer@1.1.10(@types/react-dom@18.0.0)(@types/react@18.0.0)(react-dom@18.0.0(react@18.0.0))(react@18.0.0)':
    dependencies:
      '@radix-ui/primitive': 1.1.2
      '@radix-ui/react-compose-refs': 1.1.2(@types/react@18.0.0)(react@18.0.0)
      '@radix-ui/react-primitive': 2.1.3(@types/react-dom@18.0.0)(@types/react@18.0.0)(react-dom@18.0.0(react@18.0.0))(react@18.0.0)
      '@radix-ui/react-use-callback-ref': 1.1.1(@types/react@18.0.0)(react@18.0.0)
      '@radix-ui/react-use-escape-keydown': 1.1.1(@types/react@18.0.0)(react@18.0.0)
      react: 18.0.0
      react-dom: 18.0.0(react@18.0.0)
    optionalDependencies:
      '@types/react': 18.0.0
      '@types/react-dom': 18.0.0

  '@radix-ui/react-dismissable-layer@1.1.3(@types/react-dom@18.0.0)(@types/react@18.0.0)(react-dom@18.0.0(react@18.0.0))(react@18.0.0)':
    dependencies:
      '@radix-ui/primitive': 1.1.1
      '@radix-ui/react-compose-refs': 1.1.1(@types/react@18.0.0)(react@18.0.0)
      '@radix-ui/react-primitive': 2.0.1(@types/react-dom@18.0.0)(@types/react@18.0.0)(react-dom@18.0.0(react@18.0.0))(react@18.0.0)
      '@radix-ui/react-use-callback-ref': 1.1.0(@types/react@18.0.0)(react@18.0.0)
      '@radix-ui/react-use-escape-keydown': 1.1.0(@types/react@18.0.0)(react@18.0.0)
      react: 18.0.0
      react-dom: 18.0.0(react@18.0.0)
    optionalDependencies:
      '@types/react': 18.0.0
      '@types/react-dom': 18.0.0

  '@radix-ui/react-dropdown-menu@2.1.4(@types/react-dom@18.0.0)(@types/react@18.0.0)(react-dom@18.0.0(react@18.0.0))(react@18.0.0)':
    dependencies:
      '@radix-ui/primitive': 1.1.1
      '@radix-ui/react-compose-refs': 1.1.1(@types/react@18.0.0)(react@18.0.0)
      '@radix-ui/react-context': 1.1.1(@types/react@18.0.0)(react@18.0.0)
      '@radix-ui/react-id': 1.1.0(@types/react@18.0.0)(react@18.0.0)
      '@radix-ui/react-menu': 2.1.4(@types/react-dom@18.0.0)(@types/react@18.0.0)(react-dom@18.0.0(react@18.0.0))(react@18.0.0)
      '@radix-ui/react-primitive': 2.0.1(@types/react-dom@18.0.0)(@types/react@18.0.0)(react-dom@18.0.0(react@18.0.0))(react@18.0.0)
      '@radix-ui/react-use-controllable-state': 1.1.0(@types/react@18.0.0)(react@18.0.0)
      react: 18.0.0
      react-dom: 18.0.0(react@18.0.0)
    optionalDependencies:
      '@types/react': 18.0.0
      '@types/react-dom': 18.0.0

  '@radix-ui/react-focus-guards@1.1.1(@types/react@18.0.0)(react@18.0.0)':
    dependencies:
      react: 18.0.0
    optionalDependencies:
      '@types/react': 18.0.0

  '@radix-ui/react-focus-guards@1.1.2(@types/react@18.0.0)(react@18.0.0)':
    dependencies:
      react: 18.0.0
    optionalDependencies:
      '@types/react': 18.0.0

  '@radix-ui/react-focus-scope@1.1.1(@types/react-dom@18.0.0)(@types/react@18.0.0)(react-dom@18.0.0(react@18.0.0))(react@18.0.0)':
    dependencies:
      '@radix-ui/react-compose-refs': 1.1.1(@types/react@18.0.0)(react@18.0.0)
      '@radix-ui/react-primitive': 2.0.1(@types/react-dom@18.0.0)(@types/react@18.0.0)(react-dom@18.0.0(react@18.0.0))(react@18.0.0)
      '@radix-ui/react-use-callback-ref': 1.1.0(@types/react@18.0.0)(react@18.0.0)
      react: 18.0.0
      react-dom: 18.0.0(react@18.0.0)
    optionalDependencies:
      '@types/react': 18.0.0
      '@types/react-dom': 18.0.0

  '@radix-ui/react-focus-scope@1.1.7(@types/react-dom@18.0.0)(@types/react@18.0.0)(react-dom@18.0.0(react@18.0.0))(react@18.0.0)':
    dependencies:
      '@radix-ui/react-compose-refs': 1.1.2(@types/react@18.0.0)(react@18.0.0)
      '@radix-ui/react-primitive': 2.1.3(@types/react-dom@18.0.0)(@types/react@18.0.0)(react-dom@18.0.0(react@18.0.0))(react@18.0.0)
      '@radix-ui/react-use-callback-ref': 1.1.1(@types/react@18.0.0)(react@18.0.0)
      react: 18.0.0
      react-dom: 18.0.0(react@18.0.0)
    optionalDependencies:
      '@types/react': 18.0.0
      '@types/react-dom': 18.0.0

  '@radix-ui/react-id@1.1.0(@types/react@18.0.0)(react@18.0.0)':
    dependencies:
      '@radix-ui/react-use-layout-effect': 1.1.0(@types/react@18.0.0)(react@18.0.0)
      react: 18.0.0
    optionalDependencies:
      '@types/react': 18.0.0

  '@radix-ui/react-id@1.1.1(@types/react@18.0.0)(react@18.0.0)':
    dependencies:
      '@radix-ui/react-use-layout-effect': 1.1.1(@types/react@18.0.0)(react@18.0.0)
      react: 18.0.0
    optionalDependencies:
      '@types/react': 18.0.0

  '@radix-ui/react-label@2.1.7(@types/react-dom@18.0.0)(@types/react@18.0.0)(react-dom@18.0.0(react@18.0.0))(react@18.0.0)':
    dependencies:
      '@radix-ui/react-primitive': 2.1.3(@types/react-dom@18.0.0)(@types/react@18.0.0)(react-dom@18.0.0(react@18.0.0))(react@18.0.0)
      react: 18.0.0
      react-dom: 18.0.0(react@18.0.0)
    optionalDependencies:
      '@types/react': 18.0.0
      '@types/react-dom': 18.0.0

  '@radix-ui/react-menu@2.1.4(@types/react-dom@18.0.0)(@types/react@18.0.0)(react-dom@18.0.0(react@18.0.0))(react@18.0.0)':
    dependencies:
      '@radix-ui/primitive': 1.1.1
      '@radix-ui/react-collection': 1.1.1(@types/react-dom@18.0.0)(@types/react@18.0.0)(react-dom@18.0.0(react@18.0.0))(react@18.0.0)
      '@radix-ui/react-compose-refs': 1.1.1(@types/react@18.0.0)(react@18.0.0)
      '@radix-ui/react-context': 1.1.1(@types/react@18.0.0)(react@18.0.0)
      '@radix-ui/react-direction': 1.1.0(@types/react@18.0.0)(react@18.0.0)
      '@radix-ui/react-dismissable-layer': 1.1.3(@types/react-dom@18.0.0)(@types/react@18.0.0)(react-dom@18.0.0(react@18.0.0))(react@18.0.0)
      '@radix-ui/react-focus-guards': 1.1.1(@types/react@18.0.0)(react@18.0.0)
      '@radix-ui/react-focus-scope': 1.1.1(@types/react-dom@18.0.0)(@types/react@18.0.0)(react-dom@18.0.0(react@18.0.0))(react@18.0.0)
      '@radix-ui/react-id': 1.1.0(@types/react@18.0.0)(react@18.0.0)
      '@radix-ui/react-popper': 1.2.1(@types/react-dom@18.0.0)(@types/react@18.0.0)(react-dom@18.0.0(react@18.0.0))(react@18.0.0)
      '@radix-ui/react-portal': 1.1.3(@types/react-dom@18.0.0)(@types/react@18.0.0)(react-dom@18.0.0(react@18.0.0))(react@18.0.0)
      '@radix-ui/react-presence': 1.1.2(@types/react-dom@18.0.0)(@types/react@18.0.0)(react-dom@18.0.0(react@18.0.0))(react@18.0.0)
      '@radix-ui/react-primitive': 2.0.1(@types/react-dom@18.0.0)(@types/react@18.0.0)(react-dom@18.0.0(react@18.0.0))(react@18.0.0)
      '@radix-ui/react-roving-focus': 1.1.1(@types/react-dom@18.0.0)(@types/react@18.0.0)(react-dom@18.0.0(react@18.0.0))(react@18.0.0)
      '@radix-ui/react-slot': 1.1.1(@types/react@18.0.0)(react@18.0.0)
      '@radix-ui/react-use-callback-ref': 1.1.0(@types/react@18.0.0)(react@18.0.0)
      aria-hidden: 1.2.6
      react: 18.0.0
      react-dom: 18.0.0(react@18.0.0)
      react-remove-scroll: 2.7.1(@types/react@18.0.0)(react@18.0.0)
    optionalDependencies:
      '@types/react': 18.0.0
      '@types/react-dom': 18.0.0

  '@radix-ui/react-popper@1.2.1(@types/react-dom@18.0.0)(@types/react@18.0.0)(react-dom@18.0.0(react@18.0.0))(react@18.0.0)':
    dependencies:
      '@floating-ui/react-dom': 2.1.5(react-dom@18.0.0(react@18.0.0))(react@18.0.0)
      '@radix-ui/react-arrow': 1.1.1(@types/react-dom@18.0.0)(@types/react@18.0.0)(react-dom@18.0.0(react@18.0.0))(react@18.0.0)
      '@radix-ui/react-compose-refs': 1.1.1(@types/react@18.0.0)(react@18.0.0)
      '@radix-ui/react-context': 1.1.1(@types/react@18.0.0)(react@18.0.0)
      '@radix-ui/react-primitive': 2.0.1(@types/react-dom@18.0.0)(@types/react@18.0.0)(react-dom@18.0.0(react@18.0.0))(react@18.0.0)
      '@radix-ui/react-use-callback-ref': 1.1.0(@types/react@18.0.0)(react@18.0.0)
      '@radix-ui/react-use-layout-effect': 1.1.0(@types/react@18.0.0)(react@18.0.0)
      '@radix-ui/react-use-rect': 1.1.0(@types/react@18.0.0)(react@18.0.0)
      '@radix-ui/react-use-size': 1.1.0(@types/react@18.0.0)(react@18.0.0)
      '@radix-ui/rect': 1.1.0
      react: 18.0.0
      react-dom: 18.0.0(react@18.0.0)
    optionalDependencies:
      '@types/react': 18.0.0
      '@types/react-dom': 18.0.0

  '@radix-ui/react-popper@1.2.7(@types/react-dom@18.0.0)(@types/react@18.0.0)(react-dom@18.0.0(react@18.0.0))(react@18.0.0)':
<<<<<<< HEAD
=======
    dependencies:
      '@floating-ui/react-dom': 2.1.5(react-dom@18.0.0(react@18.0.0))(react@18.0.0)
      '@radix-ui/react-arrow': 1.1.7(@types/react-dom@18.0.0)(@types/react@18.0.0)(react-dom@18.0.0(react@18.0.0))(react@18.0.0)
      '@radix-ui/react-compose-refs': 1.1.2(@types/react@18.0.0)(react@18.0.0)
      '@radix-ui/react-context': 1.1.2(@types/react@18.0.0)(react@18.0.0)
      '@radix-ui/react-primitive': 2.1.3(@types/react-dom@18.0.0)(@types/react@18.0.0)(react-dom@18.0.0(react@18.0.0))(react@18.0.0)
      '@radix-ui/react-use-callback-ref': 1.1.1(@types/react@18.0.0)(react@18.0.0)
      '@radix-ui/react-use-layout-effect': 1.1.1(@types/react@18.0.0)(react@18.0.0)
      '@radix-ui/react-use-rect': 1.1.1(@types/react@18.0.0)(react@18.0.0)
      '@radix-ui/react-use-size': 1.1.1(@types/react@18.0.0)(react@18.0.0)
      '@radix-ui/rect': 1.1.1
      react: 18.0.0
      react-dom: 18.0.0(react@18.0.0)
    optionalDependencies:
      '@types/react': 18.0.0
      '@types/react-dom': 18.0.0

  '@radix-ui/react-portal@1.0.4(@types/react-dom@18.0.0)(@types/react@18.0.0)(react-dom@18.0.0(react@18.0.0))(react@18.0.0)':
>>>>>>> 9ce9d578
    dependencies:
      '@floating-ui/react-dom': 2.1.5(react-dom@18.0.0(react@18.0.0))(react@18.0.0)
      '@radix-ui/react-arrow': 1.1.7(@types/react-dom@18.0.0)(@types/react@18.0.0)(react-dom@18.0.0(react@18.0.0))(react@18.0.0)
      '@radix-ui/react-compose-refs': 1.1.2(@types/react@18.0.0)(react@18.0.0)
      '@radix-ui/react-context': 1.1.2(@types/react@18.0.0)(react@18.0.0)
      '@radix-ui/react-primitive': 2.1.3(@types/react-dom@18.0.0)(@types/react@18.0.0)(react-dom@18.0.0(react@18.0.0))(react@18.0.0)
      '@radix-ui/react-use-callback-ref': 1.1.1(@types/react@18.0.0)(react@18.0.0)
      '@radix-ui/react-use-layout-effect': 1.1.1(@types/react@18.0.0)(react@18.0.0)
      '@radix-ui/react-use-rect': 1.1.1(@types/react@18.0.0)(react@18.0.0)
      '@radix-ui/react-use-size': 1.1.1(@types/react@18.0.0)(react@18.0.0)
      '@radix-ui/rect': 1.1.1
      react: 18.0.0
      react-dom: 18.0.0(react@18.0.0)
    optionalDependencies:
      '@types/react': 18.0.0
      '@types/react-dom': 18.0.0

  '@radix-ui/react-portal@1.1.3(@types/react-dom@18.0.0)(@types/react@18.0.0)(react-dom@18.0.0(react@18.0.0))(react@18.0.0)':
    dependencies:
      '@radix-ui/react-primitive': 2.0.1(@types/react-dom@18.0.0)(@types/react@18.0.0)(react-dom@18.0.0(react@18.0.0))(react@18.0.0)
      '@radix-ui/react-use-layout-effect': 1.1.0(@types/react@18.0.0)(react@18.0.0)
      react: 18.0.0
      react-dom: 18.0.0(react@18.0.0)
    optionalDependencies:
      '@types/react': 18.0.0
      '@types/react-dom': 18.0.0

  '@radix-ui/react-portal@1.1.9(@types/react-dom@18.0.0)(@types/react@18.0.0)(react-dom@18.0.0(react@18.0.0))(react@18.0.0)':
<<<<<<< HEAD
=======
    dependencies:
      '@radix-ui/react-primitive': 2.1.3(@types/react-dom@18.0.0)(@types/react@18.0.0)(react-dom@18.0.0(react@18.0.0))(react@18.0.0)
      '@radix-ui/react-use-layout-effect': 1.1.1(@types/react@18.0.0)(react@18.0.0)
      react: 18.0.0
      react-dom: 18.0.0(react@18.0.0)
    optionalDependencies:
      '@types/react': 18.0.0
      '@types/react-dom': 18.0.0

  '@radix-ui/react-presence@1.0.1(@types/react-dom@18.0.0)(@types/react@18.0.0)(react-dom@18.0.0(react@18.0.0))(react@18.0.0)':
>>>>>>> 9ce9d578
    dependencies:
      '@radix-ui/react-primitive': 2.1.3(@types/react-dom@18.0.0)(@types/react@18.0.0)(react-dom@18.0.0(react@18.0.0))(react@18.0.0)
      '@radix-ui/react-use-layout-effect': 1.1.1(@types/react@18.0.0)(react@18.0.0)
      react: 18.0.0
      react-dom: 18.0.0(react@18.0.0)
    optionalDependencies:
      '@types/react': 18.0.0
      '@types/react-dom': 18.0.0

  '@radix-ui/react-presence@1.1.2(@types/react-dom@18.0.0)(@types/react@18.0.0)(react-dom@18.0.0(react@18.0.0))(react@18.0.0)':
    dependencies:
      '@radix-ui/react-compose-refs': 1.1.1(@types/react@18.0.0)(react@18.0.0)
      '@radix-ui/react-use-layout-effect': 1.1.0(@types/react@18.0.0)(react@18.0.0)
      react: 18.0.0
      react-dom: 18.0.0(react@18.0.0)
    optionalDependencies:
      '@types/react': 18.0.0
      '@types/react-dom': 18.0.0

  '@radix-ui/react-presence@1.1.4(@types/react-dom@18.0.0)(@types/react@18.0.0)(react-dom@18.0.0(react@18.0.0))(react@18.0.0)':
<<<<<<< HEAD
=======
    dependencies:
      '@radix-ui/react-compose-refs': 1.1.2(@types/react@18.0.0)(react@18.0.0)
      '@radix-ui/react-use-layout-effect': 1.1.1(@types/react@18.0.0)(react@18.0.0)
      react: 18.0.0
      react-dom: 18.0.0(react@18.0.0)
    optionalDependencies:
      '@types/react': 18.0.0
      '@types/react-dom': 18.0.0

  '@radix-ui/react-primitive@1.0.3(@types/react-dom@18.0.0)(@types/react@18.0.0)(react-dom@18.0.0(react@18.0.0))(react@18.0.0)':
>>>>>>> 9ce9d578
    dependencies:
      '@radix-ui/react-compose-refs': 1.1.2(@types/react@18.0.0)(react@18.0.0)
      '@radix-ui/react-use-layout-effect': 1.1.1(@types/react@18.0.0)(react@18.0.0)
      react: 18.0.0
      react-dom: 18.0.0(react@18.0.0)
    optionalDependencies:
      '@types/react': 18.0.0
      '@types/react-dom': 18.0.0

  '@radix-ui/react-primitive@2.0.1(@types/react-dom@18.0.0)(@types/react@18.0.0)(react-dom@18.0.0(react@18.0.0))(react@18.0.0)':
    dependencies:
      '@radix-ui/react-slot': 1.1.1(@types/react@18.0.0)(react@18.0.0)
      react: 18.0.0
      react-dom: 18.0.0(react@18.0.0)
    optionalDependencies:
      '@types/react': 18.0.0
      '@types/react-dom': 18.0.0

  '@radix-ui/react-primitive@2.1.3(@types/react-dom@18.0.0)(@types/react@18.0.0)(react-dom@18.0.0(react@18.0.0))(react@18.0.0)':
    dependencies:
      '@radix-ui/react-slot': 1.2.3(@types/react@18.0.0)(react@18.0.0)
      react: 18.0.0
      react-dom: 18.0.0(react@18.0.0)
    optionalDependencies:
      '@types/react': 18.0.0
      '@types/react-dom': 18.0.0

  '@radix-ui/react-roving-focus@1.1.1(@types/react-dom@18.0.0)(@types/react@18.0.0)(react-dom@18.0.0(react@18.0.0))(react@18.0.0)':
    dependencies:
      '@radix-ui/primitive': 1.1.1
      '@radix-ui/react-collection': 1.1.1(@types/react-dom@18.0.0)(@types/react@18.0.0)(react-dom@18.0.0(react@18.0.0))(react@18.0.0)
      '@radix-ui/react-compose-refs': 1.1.1(@types/react@18.0.0)(react@18.0.0)
      '@radix-ui/react-context': 1.1.1(@types/react@18.0.0)(react@18.0.0)
      '@radix-ui/react-direction': 1.1.0(@types/react@18.0.0)(react@18.0.0)
      '@radix-ui/react-id': 1.1.0(@types/react@18.0.0)(react@18.0.0)
      '@radix-ui/react-primitive': 2.0.1(@types/react-dom@18.0.0)(@types/react@18.0.0)(react-dom@18.0.0(react@18.0.0))(react@18.0.0)
      '@radix-ui/react-use-callback-ref': 1.1.0(@types/react@18.0.0)(react@18.0.0)
      '@radix-ui/react-use-controllable-state': 1.1.0(@types/react@18.0.0)(react@18.0.0)
      react: 18.0.0
      react-dom: 18.0.0(react@18.0.0)
    optionalDependencies:
      '@types/react': 18.0.0
      '@types/react-dom': 18.0.0

<<<<<<< HEAD
  '@radix-ui/react-roving-focus@1.1.10(@types/react-dom@18.0.0)(@types/react@18.0.0)(react-dom@18.0.0(react@18.0.0))(react@18.0.0)':
    dependencies:
      '@radix-ui/primitive': 1.1.2
      '@radix-ui/react-collection': 1.1.7(@types/react-dom@18.0.0)(@types/react@18.0.0)(react-dom@18.0.0(react@18.0.0))(react@18.0.0)
      '@radix-ui/react-compose-refs': 1.1.2(@types/react@18.0.0)(react@18.0.0)
      '@radix-ui/react-context': 1.1.2(@types/react@18.0.0)(react@18.0.0)
      '@radix-ui/react-direction': 1.1.1(@types/react@18.0.0)(react@18.0.0)
      '@radix-ui/react-id': 1.1.1(@types/react@18.0.0)(react@18.0.0)
      '@radix-ui/react-primitive': 2.1.3(@types/react-dom@18.0.0)(@types/react@18.0.0)(react-dom@18.0.0(react@18.0.0))(react@18.0.0)
      '@radix-ui/react-use-callback-ref': 1.1.1(@types/react@18.0.0)(react@18.0.0)
      '@radix-ui/react-use-controllable-state': 1.2.2(@types/react@18.0.0)(react@18.0.0)
=======
  '@radix-ui/react-scroll-area@1.2.9(@types/react-dom@18.0.0)(@types/react@18.0.0)(react-dom@18.0.0(react@18.0.0))(react@18.0.0)':
    dependencies:
      '@radix-ui/number': 1.1.1
      '@radix-ui/primitive': 1.1.2
      '@radix-ui/react-compose-refs': 1.1.2(@types/react@18.0.0)(react@18.0.0)
      '@radix-ui/react-context': 1.1.2(@types/react@18.0.0)(react@18.0.0)
      '@radix-ui/react-direction': 1.1.1(@types/react@18.0.0)(react@18.0.0)
      '@radix-ui/react-presence': 1.1.4(@types/react-dom@18.0.0)(@types/react@18.0.0)(react-dom@18.0.0(react@18.0.0))(react@18.0.0)
      '@radix-ui/react-primitive': 2.1.3(@types/react-dom@18.0.0)(@types/react@18.0.0)(react-dom@18.0.0(react@18.0.0))(react@18.0.0)
      '@radix-ui/react-use-callback-ref': 1.1.1(@types/react@18.0.0)(react@18.0.0)
      '@radix-ui/react-use-layout-effect': 1.1.1(@types/react@18.0.0)(react@18.0.0)
>>>>>>> 9ce9d578
      react: 18.0.0
      react-dom: 18.0.0(react@18.0.0)
    optionalDependencies:
      '@types/react': 18.0.0
      '@types/react-dom': 18.0.0

<<<<<<< HEAD
  '@radix-ui/react-scroll-area@1.2.9(@types/react-dom@18.0.0)(@types/react@18.0.0)(react-dom@18.0.0(react@18.0.0))(react@18.0.0)':
    dependencies:
      '@radix-ui/number': 1.1.1
      '@radix-ui/primitive': 1.1.2
      '@radix-ui/react-compose-refs': 1.1.2(@types/react@18.0.0)(react@18.0.0)
      '@radix-ui/react-context': 1.1.2(@types/react@18.0.0)(react@18.0.0)
      '@radix-ui/react-direction': 1.1.1(@types/react@18.0.0)(react@18.0.0)
      '@radix-ui/react-presence': 1.1.4(@types/react-dom@18.0.0)(@types/react@18.0.0)(react-dom@18.0.0(react@18.0.0))(react@18.0.0)
      '@radix-ui/react-primitive': 2.1.3(@types/react-dom@18.0.0)(@types/react@18.0.0)(react-dom@18.0.0(react@18.0.0))(react@18.0.0)
      '@radix-ui/react-use-callback-ref': 1.1.1(@types/react@18.0.0)(react@18.0.0)
      '@radix-ui/react-use-layout-effect': 1.1.1(@types/react@18.0.0)(react@18.0.0)
      react: 18.0.0
      react-dom: 18.0.0(react@18.0.0)
    optionalDependencies:
      '@types/react': 18.0.0
      '@types/react-dom': 18.0.0

=======
>>>>>>> 9ce9d578
  '@radix-ui/react-select@2.2.5(@types/react-dom@18.0.0)(@types/react@18.0.0)(react-dom@18.0.0(react@18.0.0))(react@18.0.0)':
    dependencies:
      '@radix-ui/number': 1.1.1
      '@radix-ui/primitive': 1.1.2
      '@radix-ui/react-collection': 1.1.7(@types/react-dom@18.0.0)(@types/react@18.0.0)(react-dom@18.0.0(react@18.0.0))(react@18.0.0)
      '@radix-ui/react-compose-refs': 1.1.2(@types/react@18.0.0)(react@18.0.0)
      '@radix-ui/react-context': 1.1.2(@types/react@18.0.0)(react@18.0.0)
      '@radix-ui/react-direction': 1.1.1(@types/react@18.0.0)(react@18.0.0)
      '@radix-ui/react-dismissable-layer': 1.1.10(@types/react-dom@18.0.0)(@types/react@18.0.0)(react-dom@18.0.0(react@18.0.0))(react@18.0.0)
      '@radix-ui/react-focus-guards': 1.1.2(@types/react@18.0.0)(react@18.0.0)
      '@radix-ui/react-focus-scope': 1.1.7(@types/react-dom@18.0.0)(@types/react@18.0.0)(react-dom@18.0.0(react@18.0.0))(react@18.0.0)
      '@radix-ui/react-id': 1.1.1(@types/react@18.0.0)(react@18.0.0)
      '@radix-ui/react-popper': 1.2.7(@types/react-dom@18.0.0)(@types/react@18.0.0)(react-dom@18.0.0(react@18.0.0))(react@18.0.0)
      '@radix-ui/react-portal': 1.1.9(@types/react-dom@18.0.0)(@types/react@18.0.0)(react-dom@18.0.0(react@18.0.0))(react@18.0.0)
      '@radix-ui/react-primitive': 2.1.3(@types/react-dom@18.0.0)(@types/react@18.0.0)(react-dom@18.0.0(react@18.0.0))(react@18.0.0)
      '@radix-ui/react-slot': 1.2.3(@types/react@18.0.0)(react@18.0.0)
      '@radix-ui/react-use-callback-ref': 1.1.1(@types/react@18.0.0)(react@18.0.0)
      '@radix-ui/react-use-controllable-state': 1.2.2(@types/react@18.0.0)(react@18.0.0)
      '@radix-ui/react-use-layout-effect': 1.1.1(@types/react@18.0.0)(react@18.0.0)
      '@radix-ui/react-use-previous': 1.1.1(@types/react@18.0.0)(react@18.0.0)
      '@radix-ui/react-visually-hidden': 1.2.3(@types/react-dom@18.0.0)(@types/react@18.0.0)(react-dom@18.0.0(react@18.0.0))(react@18.0.0)
      aria-hidden: 1.2.6
      react: 18.0.0
      react-dom: 18.0.0(react@18.0.0)
      react-remove-scroll: 2.7.1(@types/react@18.0.0)(react@18.0.0)
    optionalDependencies:
      '@types/react': 18.0.0
      '@types/react-dom': 18.0.0

  '@radix-ui/react-separator@1.1.1(@types/react-dom@18.0.0)(@types/react@18.0.0)(react-dom@18.0.0(react@18.0.0))(react@18.0.0)':
    dependencies:
      '@radix-ui/react-primitive': 2.0.1(@types/react-dom@18.0.0)(@types/react@18.0.0)(react-dom@18.0.0(react@18.0.0))(react@18.0.0)
      react: 18.0.0
      react-dom: 18.0.0(react@18.0.0)
    optionalDependencies:
      '@types/react': 18.0.0
      '@types/react-dom': 18.0.0

  '@radix-ui/react-slot@1.1.1(@types/react@18.0.0)(react@18.0.0)':
    dependencies:
      '@radix-ui/react-compose-refs': 1.1.1(@types/react@18.0.0)(react@18.0.0)
      react: 18.0.0
    optionalDependencies:
      '@types/react': 18.0.0

  '@radix-ui/react-slot@1.2.3(@types/react@18.0.0)(react@18.0.0)':
    dependencies:
      '@radix-ui/react-compose-refs': 1.1.2(@types/react@18.0.0)(react@18.0.0)
      react: 18.0.0
    optionalDependencies:
      '@types/react': 18.0.0

<<<<<<< HEAD
  '@radix-ui/react-switch@1.2.5(@types/react-dom@18.0.0)(@types/react@18.0.0)(react-dom@18.0.0(react@18.0.0))(react@18.0.0)':
    dependencies:
=======
  '@radix-ui/react-slot@1.2.3(@types/react@18.0.0)(react@18.0.0)':
    dependencies:
      '@radix-ui/react-compose-refs': 1.1.2(@types/react@18.0.0)(react@18.0.0)
      react: 18.0.0
    optionalDependencies:
      '@types/react': 18.0.0

  '@radix-ui/react-switch@1.2.5(@types/react-dom@18.0.0)(@types/react@18.0.0)(react-dom@18.0.0(react@18.0.0))(react@18.0.0)':
    dependencies:
>>>>>>> 9ce9d578
      '@radix-ui/primitive': 1.1.2
      '@radix-ui/react-compose-refs': 1.1.2(@types/react@18.0.0)(react@18.0.0)
      '@radix-ui/react-context': 1.1.2(@types/react@18.0.0)(react@18.0.0)
      '@radix-ui/react-primitive': 2.1.3(@types/react-dom@18.0.0)(@types/react@18.0.0)(react-dom@18.0.0(react@18.0.0))(react@18.0.0)
      '@radix-ui/react-use-controllable-state': 1.2.2(@types/react@18.0.0)(react@18.0.0)
      '@radix-ui/react-use-previous': 1.1.1(@types/react@18.0.0)(react@18.0.0)
      '@radix-ui/react-use-size': 1.1.1(@types/react@18.0.0)(react@18.0.0)
      react: 18.0.0
      react-dom: 18.0.0(react@18.0.0)
    optionalDependencies:
      '@types/react': 18.0.0
      '@types/react-dom': 18.0.0

  '@radix-ui/react-tabs@1.1.12(@types/react-dom@18.0.0)(@types/react@18.0.0)(react-dom@18.0.0(react@18.0.0))(react@18.0.0)':
    dependencies:
      '@radix-ui/primitive': 1.1.2
      '@radix-ui/react-context': 1.1.2(@types/react@18.0.0)(react@18.0.0)
      '@radix-ui/react-direction': 1.1.1(@types/react@18.0.0)(react@18.0.0)
      '@radix-ui/react-id': 1.1.1(@types/react@18.0.0)(react@18.0.0)
      '@radix-ui/react-presence': 1.1.4(@types/react-dom@18.0.0)(@types/react@18.0.0)(react-dom@18.0.0(react@18.0.0))(react@18.0.0)
      '@radix-ui/react-primitive': 2.1.3(@types/react-dom@18.0.0)(@types/react@18.0.0)(react-dom@18.0.0(react@18.0.0))(react@18.0.0)
      '@radix-ui/react-roving-focus': 1.1.10(@types/react-dom@18.0.0)(@types/react@18.0.0)(react-dom@18.0.0(react@18.0.0))(react@18.0.0)
      '@radix-ui/react-use-controllable-state': 1.2.2(@types/react@18.0.0)(react@18.0.0)
      react: 18.0.0
      react-dom: 18.0.0(react@18.0.0)
    optionalDependencies:
      '@types/react': 18.0.0
      '@types/react-dom': 18.0.0

  '@radix-ui/react-toast@1.2.4(@types/react-dom@18.0.0)(@types/react@18.0.0)(react-dom@18.0.0(react@18.0.0))(react@18.0.0)':
    dependencies:
      '@radix-ui/primitive': 1.1.1
      '@radix-ui/react-collection': 1.1.1(@types/react-dom@18.0.0)(@types/react@18.0.0)(react-dom@18.0.0(react@18.0.0))(react@18.0.0)
      '@radix-ui/react-compose-refs': 1.1.1(@types/react@18.0.0)(react@18.0.0)
      '@radix-ui/react-context': 1.1.1(@types/react@18.0.0)(react@18.0.0)
      '@radix-ui/react-dismissable-layer': 1.1.3(@types/react-dom@18.0.0)(@types/react@18.0.0)(react-dom@18.0.0(react@18.0.0))(react@18.0.0)
      '@radix-ui/react-portal': 1.1.3(@types/react-dom@18.0.0)(@types/react@18.0.0)(react-dom@18.0.0(react@18.0.0))(react@18.0.0)
      '@radix-ui/react-presence': 1.1.2(@types/react-dom@18.0.0)(@types/react@18.0.0)(react-dom@18.0.0(react@18.0.0))(react@18.0.0)
      '@radix-ui/react-primitive': 2.0.1(@types/react-dom@18.0.0)(@types/react@18.0.0)(react-dom@18.0.0(react@18.0.0))(react@18.0.0)
      '@radix-ui/react-use-callback-ref': 1.1.0(@types/react@18.0.0)(react@18.0.0)
      '@radix-ui/react-use-controllable-state': 1.1.0(@types/react@18.0.0)(react@18.0.0)
      '@radix-ui/react-use-layout-effect': 1.1.0(@types/react@18.0.0)(react@18.0.0)
      '@radix-ui/react-visually-hidden': 1.1.1(@types/react-dom@18.0.0)(@types/react@18.0.0)(react-dom@18.0.0(react@18.0.0))(react@18.0.0)
      react: 18.0.0
      react-dom: 18.0.0(react@18.0.0)
    optionalDependencies:
      '@types/react': 18.0.0
      '@types/react-dom': 18.0.0

  '@radix-ui/react-use-callback-ref@1.1.0(@types/react@18.0.0)(react@18.0.0)':
    dependencies:
      react: 18.0.0
    optionalDependencies:
      '@types/react': 18.0.0

  '@radix-ui/react-use-callback-ref@1.1.1(@types/react@18.0.0)(react@18.0.0)':
<<<<<<< HEAD
=======
    dependencies:
      react: 18.0.0
    optionalDependencies:
      '@types/react': 18.0.0

  '@radix-ui/react-use-controllable-state@1.0.1(@types/react@18.0.0)(react@18.0.0)':
>>>>>>> 9ce9d578
    dependencies:
      react: 18.0.0
    optionalDependencies:
      '@types/react': 18.0.0

  '@radix-ui/react-use-controllable-state@1.1.0(@types/react@18.0.0)(react@18.0.0)':
    dependencies:
      '@radix-ui/react-use-callback-ref': 1.1.0(@types/react@18.0.0)(react@18.0.0)
      react: 18.0.0
    optionalDependencies:
      '@types/react': 18.0.0

  '@radix-ui/react-use-controllable-state@1.2.2(@types/react@18.0.0)(react@18.0.0)':
<<<<<<< HEAD
=======
    dependencies:
      '@radix-ui/react-use-effect-event': 0.0.2(@types/react@18.0.0)(react@18.0.0)
      '@radix-ui/react-use-layout-effect': 1.1.1(@types/react@18.0.0)(react@18.0.0)
      react: 18.0.0
    optionalDependencies:
      '@types/react': 18.0.0

  '@radix-ui/react-use-effect-event@0.0.2(@types/react@18.0.0)(react@18.0.0)':
    dependencies:
      '@radix-ui/react-use-layout-effect': 1.1.1(@types/react@18.0.0)(react@18.0.0)
      react: 18.0.0
    optionalDependencies:
      '@types/react': 18.0.0

  '@radix-ui/react-use-escape-keydown@1.0.3(@types/react@18.0.0)(react@18.0.0)':
>>>>>>> 9ce9d578
    dependencies:
      '@radix-ui/react-use-effect-event': 0.0.2(@types/react@18.0.0)(react@18.0.0)
      '@radix-ui/react-use-layout-effect': 1.1.1(@types/react@18.0.0)(react@18.0.0)
      react: 18.0.0
    optionalDependencies:
      '@types/react': 18.0.0

  '@radix-ui/react-use-effect-event@0.0.2(@types/react@18.0.0)(react@18.0.0)':
    dependencies:
      '@radix-ui/react-use-layout-effect': 1.1.1(@types/react@18.0.0)(react@18.0.0)
      react: 18.0.0
    optionalDependencies:
      '@types/react': 18.0.0

  '@radix-ui/react-use-escape-keydown@1.1.0(@types/react@18.0.0)(react@18.0.0)':
    dependencies:
      '@radix-ui/react-use-callback-ref': 1.1.0(@types/react@18.0.0)(react@18.0.0)
      react: 18.0.0
    optionalDependencies:
      '@types/react': 18.0.0

  '@radix-ui/react-use-escape-keydown@1.1.1(@types/react@18.0.0)(react@18.0.0)':
<<<<<<< HEAD
=======
    dependencies:
      '@radix-ui/react-use-callback-ref': 1.1.1(@types/react@18.0.0)(react@18.0.0)
      react: 18.0.0
    optionalDependencies:
      '@types/react': 18.0.0

  '@radix-ui/react-use-layout-effect@1.0.1(@types/react@18.0.0)(react@18.0.0)':
>>>>>>> 9ce9d578
    dependencies:
      '@radix-ui/react-use-callback-ref': 1.1.1(@types/react@18.0.0)(react@18.0.0)
      react: 18.0.0
    optionalDependencies:
      '@types/react': 18.0.0

  '@radix-ui/react-use-layout-effect@1.1.0(@types/react@18.0.0)(react@18.0.0)':
    dependencies:
      react: 18.0.0
    optionalDependencies:
      '@types/react': 18.0.0

  '@radix-ui/react-use-layout-effect@1.1.1(@types/react@18.0.0)(react@18.0.0)':
    dependencies:
      react: 18.0.0
    optionalDependencies:
      '@types/react': 18.0.0

  '@radix-ui/react-use-previous@1.1.0(@types/react@18.0.0)(react@18.0.0)':
    dependencies:
      react: 18.0.0
    optionalDependencies:
      '@types/react': 18.0.0

  '@radix-ui/react-use-previous@1.1.1(@types/react@18.0.0)(react@18.0.0)':
    dependencies:
      react: 18.0.0
    optionalDependencies:
      '@types/react': 18.0.0

  '@radix-ui/react-use-rect@1.1.0(@types/react@18.0.0)(react@18.0.0)':
    dependencies:
      '@radix-ui/rect': 1.1.0
      react: 18.0.0
    optionalDependencies:
      '@types/react': 18.0.0

  '@radix-ui/react-use-rect@1.1.1(@types/react@18.0.0)(react@18.0.0)':
    dependencies:
      '@radix-ui/rect': 1.1.1
      react: 18.0.0
    optionalDependencies:
      '@types/react': 18.0.0

  '@radix-ui/react-use-size@1.1.0(@types/react@18.0.0)(react@18.0.0)':
    dependencies:
      '@radix-ui/react-use-layout-effect': 1.1.0(@types/react@18.0.0)(react@18.0.0)
      react: 18.0.0
    optionalDependencies:
      '@types/react': 18.0.0

  '@radix-ui/react-use-size@1.1.1(@types/react@18.0.0)(react@18.0.0)':
<<<<<<< HEAD
=======
    dependencies:
      '@radix-ui/react-use-layout-effect': 1.1.1(@types/react@18.0.0)(react@18.0.0)
      react: 18.0.0
    optionalDependencies:
      '@types/react': 18.0.0

  '@radix-ui/react-visually-hidden@1.0.3(@types/react-dom@18.0.0)(@types/react@18.0.0)(react-dom@18.0.0(react@18.0.0))(react@18.0.0)':
>>>>>>> 9ce9d578
    dependencies:
      '@radix-ui/react-use-layout-effect': 1.1.1(@types/react@18.0.0)(react@18.0.0)
      react: 18.0.0
    optionalDependencies:
      '@types/react': 18.0.0

  '@radix-ui/react-visually-hidden@1.2.3(@types/react-dom@18.0.0)(@types/react@18.0.0)(react-dom@18.0.0(react@18.0.0))(react@18.0.0)':
    dependencies:
      '@radix-ui/react-primitive': 2.1.3(@types/react-dom@18.0.0)(@types/react@18.0.0)(react-dom@18.0.0(react@18.0.0))(react@18.0.0)
      react: 18.0.0
      react-dom: 18.0.0(react@18.0.0)
    optionalDependencies:
      '@types/react': 18.0.0
      '@types/react-dom': 18.0.0

  '@radix-ui/react-visually-hidden@1.2.3(@types/react-dom@18.0.0)(@types/react@18.0.0)(react-dom@18.0.0(react@18.0.0))(react@18.0.0)':
    dependencies:
      '@radix-ui/react-primitive': 2.1.3(@types/react-dom@18.0.0)(@types/react@18.0.0)(react-dom@18.0.0(react@18.0.0))(react@18.0.0)
      react: 18.0.0
      react-dom: 18.0.0(react@18.0.0)
    optionalDependencies:
      '@types/react': 18.0.0
      '@types/react-dom': 18.0.0

  '@radix-ui/rect@1.1.0': {}

  '@radix-ui/rect@1.1.1': {}

  '@rtsao/scc@1.1.0': {}

  '@rushstack/eslint-patch@1.12.0': {}

  '@swc/counter@0.1.3': {}

  '@swc/helpers@0.5.5':
    dependencies:
      '@swc/counter': 0.1.3
      tslib: 2.8.1

  '@tybys/wasm-util@0.10.0':
    dependencies:
      tslib: 2.8.1
    optional: true

  '@types/json5@0.0.29': {}

  '@types/node@22.0.0':
    dependencies:
      undici-types: 6.11.1

  '@types/prop-types@15.7.15': {}

  '@types/react-dom@18.0.0':
    dependencies:
      '@types/react': 18.0.0

  '@types/react@18.0.0':
    dependencies:
      '@types/prop-types': 15.7.15
      '@types/scheduler': 0.26.0
      csstype: 3.1.3

  '@types/scheduler@0.26.0': {}

  '@typescript-eslint/eslint-plugin@8.39.0(@typescript-eslint/parser@8.39.0(eslint@8.0.0)(typescript@5.0.2))(eslint@8.0.0)(typescript@5.0.2)':
    dependencies:
      '@eslint-community/regexpp': 4.12.1
      '@typescript-eslint/parser': 8.39.0(eslint@8.0.0)(typescript@5.0.2)
      '@typescript-eslint/scope-manager': 8.39.0
      '@typescript-eslint/type-utils': 8.39.0(eslint@8.0.0)(typescript@5.0.2)
      '@typescript-eslint/utils': 8.39.0(eslint@8.0.0)(typescript@5.0.2)
      '@typescript-eslint/visitor-keys': 8.39.0
      eslint: 8.0.0
      graphemer: 1.4.0
      ignore: 7.0.5
      natural-compare: 1.4.0
      ts-api-utils: 2.1.0(typescript@5.0.2)
      typescript: 5.0.2
    transitivePeerDependencies:
      - supports-color

  '@typescript-eslint/parser@8.39.0(eslint@8.0.0)(typescript@5.0.2)':
    dependencies:
      '@typescript-eslint/scope-manager': 8.39.0
      '@typescript-eslint/types': 8.39.0
      '@typescript-eslint/typescript-estree': 8.39.0(typescript@5.0.2)
      '@typescript-eslint/visitor-keys': 8.39.0
      debug: 4.4.1
      eslint: 8.0.0
      typescript: 5.0.2
    transitivePeerDependencies:
      - supports-color

  '@typescript-eslint/project-service@8.39.0(typescript@5.0.2)':
    dependencies:
      '@typescript-eslint/tsconfig-utils': 8.39.0(typescript@5.0.2)
      '@typescript-eslint/types': 8.39.0
      debug: 4.4.1
      typescript: 5.0.2
    transitivePeerDependencies:
      - supports-color

  '@typescript-eslint/scope-manager@8.39.0':
    dependencies:
      '@typescript-eslint/types': 8.39.0
      '@typescript-eslint/visitor-keys': 8.39.0

  '@typescript-eslint/tsconfig-utils@8.39.0(typescript@5.0.2)':
    dependencies:
      typescript: 5.0.2

  '@typescript-eslint/type-utils@8.39.0(eslint@8.0.0)(typescript@5.0.2)':
    dependencies:
      '@typescript-eslint/types': 8.39.0
      '@typescript-eslint/typescript-estree': 8.39.0(typescript@5.0.2)
      '@typescript-eslint/utils': 8.39.0(eslint@8.0.0)(typescript@5.0.2)
      debug: 4.4.1
      eslint: 8.0.0
      ts-api-utils: 2.1.0(typescript@5.0.2)
      typescript: 5.0.2
    transitivePeerDependencies:
      - supports-color

  '@typescript-eslint/types@8.39.0': {}

  '@typescript-eslint/typescript-estree@8.39.0(typescript@5.0.2)':
    dependencies:
      '@typescript-eslint/project-service': 8.39.0(typescript@5.0.2)
      '@typescript-eslint/tsconfig-utils': 8.39.0(typescript@5.0.2)
      '@typescript-eslint/types': 8.39.0
      '@typescript-eslint/visitor-keys': 8.39.0
      debug: 4.4.1
      fast-glob: 3.3.3
      is-glob: 4.0.3
      minimatch: 9.0.5
      semver: 7.7.2
      ts-api-utils: 2.1.0(typescript@5.0.2)
      typescript: 5.0.2
    transitivePeerDependencies:
      - supports-color

  '@typescript-eslint/utils@8.39.0(eslint@8.0.0)(typescript@5.0.2)':
    dependencies:
      '@eslint-community/eslint-utils': 4.7.0(eslint@8.0.0)
      '@typescript-eslint/scope-manager': 8.39.0
      '@typescript-eslint/types': 8.39.0
      '@typescript-eslint/typescript-estree': 8.39.0(typescript@5.0.2)
      eslint: 8.0.0
      typescript: 5.0.2
    transitivePeerDependencies:
      - supports-color

  '@typescript-eslint/visitor-keys@8.39.0':
    dependencies:
      '@typescript-eslint/types': 8.39.0
      eslint-visitor-keys: 4.2.1

  '@unrs/resolver-binding-android-arm-eabi@1.11.1':
    optional: true

  '@unrs/resolver-binding-android-arm64@1.11.1':
    optional: true

  '@unrs/resolver-binding-darwin-arm64@1.11.1':
    optional: true

  '@unrs/resolver-binding-darwin-x64@1.11.1':
    optional: true

  '@unrs/resolver-binding-freebsd-x64@1.11.1':
    optional: true

  '@unrs/resolver-binding-linux-arm-gnueabihf@1.11.1':
    optional: true

  '@unrs/resolver-binding-linux-arm-musleabihf@1.11.1':
    optional: true

  '@unrs/resolver-binding-linux-arm64-gnu@1.11.1':
    optional: true

  '@unrs/resolver-binding-linux-arm64-musl@1.11.1':
    optional: true

  '@unrs/resolver-binding-linux-ppc64-gnu@1.11.1':
    optional: true

  '@unrs/resolver-binding-linux-riscv64-gnu@1.11.1':
    optional: true

  '@unrs/resolver-binding-linux-riscv64-musl@1.11.1':
    optional: true

  '@unrs/resolver-binding-linux-s390x-gnu@1.11.1':
    optional: true

  '@unrs/resolver-binding-linux-x64-gnu@1.11.1':
    optional: true

  '@unrs/resolver-binding-linux-x64-musl@1.11.1':
    optional: true

  '@unrs/resolver-binding-wasm32-wasi@1.11.1':
    dependencies:
      '@napi-rs/wasm-runtime': 0.2.12
    optional: true

  '@unrs/resolver-binding-win32-arm64-msvc@1.11.1':
    optional: true

  '@unrs/resolver-binding-win32-ia32-msvc@1.11.1':
    optional: true

  '@unrs/resolver-binding-win32-x64-msvc@1.11.1':
    optional: true

  acorn-jsx@5.3.2(acorn@8.15.0):
    dependencies:
      acorn: 8.15.0

  acorn@8.15.0: {}

  ajv@6.12.6:
    dependencies:
      fast-deep-equal: 3.1.3
      fast-json-stable-stringify: 2.1.0
      json-schema-traverse: 0.4.1
      uri-js: 4.4.1

  ansi-colors@4.1.3: {}

  ansi-regex@5.0.1: {}

  ansi-regex@6.1.0: {}

  ansi-styles@4.3.0:
    dependencies:
      color-convert: 2.0.1

  ansi-styles@6.2.1: {}

  any-promise@1.3.0: {}

  anymatch@3.1.3:
    dependencies:
      normalize-path: 3.0.0
      picomatch: 2.3.1

  arg@5.0.2: {}

  argparse@2.0.1: {}

  aria-hidden@1.2.6:
    dependencies:
      tslib: 2.8.1

  aria-query@5.3.2: {}

  array-buffer-byte-length@1.0.2:
    dependencies:
      call-bound: 1.0.4
      is-array-buffer: 3.0.5

  array-includes@3.1.9:
    dependencies:
      call-bind: 1.0.8
      call-bound: 1.0.4
      define-properties: 1.2.1
      es-abstract: 1.24.0
      es-object-atoms: 1.1.1
      get-intrinsic: 1.3.0
      is-string: 1.1.1
      math-intrinsics: 1.1.0

  array.prototype.findlast@1.2.5:
    dependencies:
      call-bind: 1.0.8
      define-properties: 1.2.1
      es-abstract: 1.24.0
      es-errors: 1.3.0
      es-object-atoms: 1.1.1
      es-shim-unscopables: 1.1.0

  array.prototype.findlastindex@1.2.6:
    dependencies:
      call-bind: 1.0.8
      call-bound: 1.0.4
      define-properties: 1.2.1
      es-abstract: 1.24.0
      es-errors: 1.3.0
      es-object-atoms: 1.1.1
      es-shim-unscopables: 1.1.0

  array.prototype.flat@1.3.3:
    dependencies:
      call-bind: 1.0.8
      define-properties: 1.2.1
      es-abstract: 1.24.0
      es-shim-unscopables: 1.1.0

  array.prototype.flatmap@1.3.3:
    dependencies:
      call-bind: 1.0.8
      define-properties: 1.2.1
      es-abstract: 1.24.0
      es-shim-unscopables: 1.1.0

  array.prototype.tosorted@1.1.4:
    dependencies:
      call-bind: 1.0.8
      define-properties: 1.2.1
      es-abstract: 1.24.0
      es-errors: 1.3.0
      es-shim-unscopables: 1.1.0

  arraybuffer.prototype.slice@1.0.4:
    dependencies:
      array-buffer-byte-length: 1.0.2
      call-bind: 1.0.8
      define-properties: 1.2.1
      es-abstract: 1.24.0
      es-errors: 1.3.0
      get-intrinsic: 1.3.0
      is-array-buffer: 3.0.5

  ast-types-flow@0.0.8: {}

  async-function@1.0.0: {}

  autoprefixer@10.4.20(postcss@8.5.0):
    dependencies:
      browserslist: 4.25.1
      caniuse-lite: 1.0.30001731
      fraction.js: 4.3.7
      normalize-range: 0.1.2
      picocolors: 1.1.1
      postcss: 8.5.0
      postcss-value-parser: 4.2.0

  available-typed-arrays@1.0.7:
    dependencies:
      possible-typed-array-names: 1.1.0

  axe-core@4.10.3: {}

  axobject-query@4.1.0: {}

  balanced-match@1.0.2: {}

  binary-extensions@2.3.0: {}

  brace-expansion@1.1.12:
    dependencies:
      balanced-match: 1.0.2
      concat-map: 0.0.1

  brace-expansion@2.0.2:
    dependencies:
      balanced-match: 1.0.2

  braces@3.0.3:
    dependencies:
      fill-range: 7.1.1

  browserslist@4.25.1:
    dependencies:
      caniuse-lite: 1.0.30001731
      electron-to-chromium: 1.5.199
      node-releases: 2.0.19
      update-browserslist-db: 1.1.3(browserslist@4.25.1)

  busboy@1.6.0:
    dependencies:
      streamsearch: 1.1.0

  call-bind-apply-helpers@1.0.2:
    dependencies:
      es-errors: 1.3.0
      function-bind: 1.1.2

  call-bind@1.0.8:
    dependencies:
      call-bind-apply-helpers: 1.0.2
      es-define-property: 1.0.1
      get-intrinsic: 1.3.0
      set-function-length: 1.2.2

  call-bound@1.0.4:
    dependencies:
      call-bind-apply-helpers: 1.0.2
      get-intrinsic: 1.3.0

  callsites@3.1.0: {}

  camelcase-css@2.0.1: {}

  caniuse-lite@1.0.30001731: {}

  chalk@4.1.2:
    dependencies:
      ansi-styles: 4.3.0
      supports-color: 7.2.0

  chokidar@3.6.0:
    dependencies:
      anymatch: 3.1.3
      braces: 3.0.3
      glob-parent: 5.1.2
      is-binary-path: 2.1.0
      is-glob: 4.0.3
      normalize-path: 3.0.0
      readdirp: 3.6.0
    optionalDependencies:
      fsevents: 2.3.3

  class-variance-authority@0.7.1:
    dependencies:
      clsx: 2.1.1

  client-only@0.0.1: {}

  clsx@2.1.1: {}

  color-convert@2.0.1:
    dependencies:
      color-name: 1.1.4

  color-name@1.1.4: {}

  commander@4.1.1: {}

  concat-map@0.0.1: {}

  cross-spawn@7.0.6:
    dependencies:
      path-key: 3.1.1
      shebang-command: 2.0.0
      which: 2.0.2

  cssesc@3.0.0: {}

  csstype@3.1.3: {}

  damerau-levenshtein@1.0.8: {}

  data-view-buffer@1.0.2:
    dependencies:
      call-bound: 1.0.4
      es-errors: 1.3.0
      is-data-view: 1.0.2

  data-view-byte-length@1.0.2:
    dependencies:
      call-bound: 1.0.4
      es-errors: 1.3.0
      is-data-view: 1.0.2

  data-view-byte-offset@1.0.1:
    dependencies:
      call-bound: 1.0.4
      es-errors: 1.3.0
      is-data-view: 1.0.2

  debug@3.2.7:
    dependencies:
      ms: 2.1.3

  debug@4.4.1:
    dependencies:
      ms: 2.1.3

  deep-is@0.1.4: {}

  define-data-property@1.1.4:
    dependencies:
      es-define-property: 1.0.1
      es-errors: 1.3.0
      gopd: 1.2.0

  define-properties@1.2.1:
    dependencies:
      define-data-property: 1.1.4
      has-property-descriptors: 1.0.2
      object-keys: 1.1.1

  detect-node-es@1.1.0: {}

  didyoumean@1.2.2: {}

  dlv@1.1.3: {}

  doctrine@2.1.0:
    dependencies:
      esutils: 2.0.3

  doctrine@3.0.0:
    dependencies:
      esutils: 2.0.3

  dunder-proto@1.0.1:
    dependencies:
      call-bind-apply-helpers: 1.0.2
      es-errors: 1.3.0
      gopd: 1.2.0

  eastasianwidth@0.2.0: {}

  electron-to-chromium@1.5.199: {}

  emoji-regex@8.0.0: {}

  emoji-regex@9.2.2: {}

  enquirer@2.4.1:
    dependencies:
      ansi-colors: 4.1.3
      strip-ansi: 6.0.1

  es-abstract@1.24.0:
    dependencies:
      array-buffer-byte-length: 1.0.2
      arraybuffer.prototype.slice: 1.0.4
      available-typed-arrays: 1.0.7
      call-bind: 1.0.8
      call-bound: 1.0.4
      data-view-buffer: 1.0.2
      data-view-byte-length: 1.0.2
      data-view-byte-offset: 1.0.1
      es-define-property: 1.0.1
      es-errors: 1.3.0
      es-object-atoms: 1.1.1
      es-set-tostringtag: 2.1.0
      es-to-primitive: 1.3.0
      function.prototype.name: 1.1.8
      get-intrinsic: 1.3.0
      get-proto: 1.0.1
      get-symbol-description: 1.1.0
      globalthis: 1.0.4
      gopd: 1.2.0
      has-property-descriptors: 1.0.2
      has-proto: 1.2.0
      has-symbols: 1.1.0
      hasown: 2.0.2
      internal-slot: 1.1.0
      is-array-buffer: 3.0.5
      is-callable: 1.2.7
      is-data-view: 1.0.2
      is-negative-zero: 2.0.3
      is-regex: 1.2.1
      is-set: 2.0.3
      is-shared-array-buffer: 1.0.4
      is-string: 1.1.1
      is-typed-array: 1.1.15
      is-weakref: 1.1.1
      math-intrinsics: 1.1.0
      object-inspect: 1.13.4
      object-keys: 1.1.1
      object.assign: 4.1.7
      own-keys: 1.0.1
      regexp.prototype.flags: 1.5.4
      safe-array-concat: 1.1.3
      safe-push-apply: 1.0.0
      safe-regex-test: 1.1.0
      set-proto: 1.0.0
      stop-iteration-iterator: 1.1.0
      string.prototype.trim: 1.2.10
      string.prototype.trimend: 1.0.9
      string.prototype.trimstart: 1.0.8
      typed-array-buffer: 1.0.3
      typed-array-byte-length: 1.0.3
      typed-array-byte-offset: 1.0.4
      typed-array-length: 1.0.7
      unbox-primitive: 1.1.0
      which-typed-array: 1.1.19

  es-define-property@1.0.1: {}

  es-errors@1.3.0: {}

  es-iterator-helpers@1.2.1:
    dependencies:
      call-bind: 1.0.8
      call-bound: 1.0.4
      define-properties: 1.2.1
      es-abstract: 1.24.0
      es-errors: 1.3.0
      es-set-tostringtag: 2.1.0
      function-bind: 1.1.2
      get-intrinsic: 1.3.0
      globalthis: 1.0.4
      gopd: 1.2.0
      has-property-descriptors: 1.0.2
      has-proto: 1.2.0
      has-symbols: 1.1.0
      internal-slot: 1.1.0
      iterator.prototype: 1.1.5
      safe-array-concat: 1.1.3

  es-object-atoms@1.1.1:
    dependencies:
      es-errors: 1.3.0

  es-set-tostringtag@2.1.0:
    dependencies:
      es-errors: 1.3.0
      get-intrinsic: 1.3.0
      has-tostringtag: 1.0.2
      hasown: 2.0.2

  es-shim-unscopables@1.1.0:
    dependencies:
      hasown: 2.0.2

  es-to-primitive@1.3.0:
    dependencies:
      is-callable: 1.2.7
      is-date-object: 1.1.0
      is-symbol: 1.1.1

  escalade@3.2.0: {}

  escape-string-regexp@4.0.0: {}

  eslint-config-next@14.2.16(eslint@8.0.0)(typescript@5.0.2):
    dependencies:
      '@next/eslint-plugin-next': 14.2.16
      '@rushstack/eslint-patch': 1.12.0
      '@typescript-eslint/eslint-plugin': 8.39.0(@typescript-eslint/parser@8.39.0(eslint@8.0.0)(typescript@5.0.2))(eslint@8.0.0)(typescript@5.0.2)
      '@typescript-eslint/parser': 8.39.0(eslint@8.0.0)(typescript@5.0.2)
      eslint: 8.0.0
      eslint-import-resolver-node: 0.3.9
      eslint-import-resolver-typescript: 3.10.1(eslint-plugin-import@2.32.0)(eslint@8.0.0)
      eslint-plugin-import: 2.32.0(@typescript-eslint/parser@8.39.0(eslint@8.0.0)(typescript@5.0.2))(eslint-import-resolver-typescript@3.10.1)(eslint@8.0.0)
      eslint-plugin-jsx-a11y: 6.10.2(eslint@8.0.0)
      eslint-plugin-react: 7.37.5(eslint@8.0.0)
      eslint-plugin-react-hooks: 5.0.0-canary-7118f5dd7-20230705(eslint@8.0.0)
    optionalDependencies:
      typescript: 5.0.2
    transitivePeerDependencies:
      - eslint-import-resolver-webpack
      - eslint-plugin-import-x
      - supports-color

  eslint-import-resolver-node@0.3.9:
    dependencies:
      debug: 3.2.7
      is-core-module: 2.16.1
      resolve: 1.22.10
    transitivePeerDependencies:
      - supports-color

  eslint-import-resolver-typescript@3.10.1(eslint-plugin-import@2.32.0)(eslint@8.0.0):
    dependencies:
      '@nolyfill/is-core-module': 1.0.39
      debug: 4.4.1
      eslint: 8.0.0
      get-tsconfig: 4.10.1
      is-bun-module: 2.0.0
      stable-hash: 0.0.5
      tinyglobby: 0.2.14
      unrs-resolver: 1.11.1
    optionalDependencies:
      eslint-plugin-import: 2.32.0(@typescript-eslint/parser@8.39.0(eslint@8.0.0)(typescript@5.0.2))(eslint-import-resolver-typescript@3.10.1)(eslint@8.0.0)
    transitivePeerDependencies:
      - supports-color

  eslint-module-utils@2.12.1(@typescript-eslint/parser@8.39.0(eslint@8.0.0)(typescript@5.0.2))(eslint-import-resolver-node@0.3.9)(eslint-import-resolver-typescript@3.10.1)(eslint@8.0.0):
    dependencies:
      debug: 3.2.7
    optionalDependencies:
      '@typescript-eslint/parser': 8.39.0(eslint@8.0.0)(typescript@5.0.2)
      eslint: 8.0.0
      eslint-import-resolver-node: 0.3.9
      eslint-import-resolver-typescript: 3.10.1(eslint-plugin-import@2.32.0)(eslint@8.0.0)
    transitivePeerDependencies:
      - supports-color

  eslint-plugin-import@2.32.0(@typescript-eslint/parser@8.39.0(eslint@8.0.0)(typescript@5.0.2))(eslint-import-resolver-typescript@3.10.1)(eslint@8.0.0):
    dependencies:
      '@rtsao/scc': 1.1.0
      array-includes: 3.1.9
      array.prototype.findlastindex: 1.2.6
      array.prototype.flat: 1.3.3
      array.prototype.flatmap: 1.3.3
      debug: 3.2.7
      doctrine: 2.1.0
      eslint: 8.0.0
      eslint-import-resolver-node: 0.3.9
      eslint-module-utils: 2.12.1(@typescript-eslint/parser@8.39.0(eslint@8.0.0)(typescript@5.0.2))(eslint-import-resolver-node@0.3.9)(eslint-import-resolver-typescript@3.10.1)(eslint@8.0.0)
      hasown: 2.0.2
      is-core-module: 2.16.1
      is-glob: 4.0.3
      minimatch: 3.1.2
      object.fromentries: 2.0.8
      object.groupby: 1.0.3
      object.values: 1.2.1
      semver: 6.3.1
      string.prototype.trimend: 1.0.9
      tsconfig-paths: 3.15.0
    optionalDependencies:
      '@typescript-eslint/parser': 8.39.0(eslint@8.0.0)(typescript@5.0.2)
    transitivePeerDependencies:
      - eslint-import-resolver-typescript
      - eslint-import-resolver-webpack
      - supports-color

  eslint-plugin-jsx-a11y@6.10.2(eslint@8.0.0):
    dependencies:
      aria-query: 5.3.2
      array-includes: 3.1.9
      array.prototype.flatmap: 1.3.3
      ast-types-flow: 0.0.8
      axe-core: 4.10.3
      axobject-query: 4.1.0
      damerau-levenshtein: 1.0.8
      emoji-regex: 9.2.2
      eslint: 8.0.0
      hasown: 2.0.2
      jsx-ast-utils: 3.3.5
      language-tags: 1.0.9
      minimatch: 3.1.2
      object.fromentries: 2.0.8
      safe-regex-test: 1.1.0
      string.prototype.includes: 2.0.1

  eslint-plugin-react-hooks@5.0.0-canary-7118f5dd7-20230705(eslint@8.0.0):
    dependencies:
      eslint: 8.0.0

  eslint-plugin-react@7.37.5(eslint@8.0.0):
    dependencies:
      array-includes: 3.1.9
      array.prototype.findlast: 1.2.5
      array.prototype.flatmap: 1.3.3
      array.prototype.tosorted: 1.1.4
      doctrine: 2.1.0
      es-iterator-helpers: 1.2.1
      eslint: 8.0.0
      estraverse: 5.3.0
      hasown: 2.0.2
      jsx-ast-utils: 3.3.5
      minimatch: 3.1.2
      object.entries: 1.1.9
      object.fromentries: 2.0.8
      object.values: 1.2.1
      prop-types: 15.8.1
      resolve: 2.0.0-next.5
      semver: 6.3.1
      string.prototype.matchall: 4.0.12
      string.prototype.repeat: 1.0.0

  eslint-scope@6.0.0:
    dependencies:
      esrecurse: 4.3.0
      estraverse: 5.3.0

  eslint-utils@3.0.0(eslint@8.0.0):
    dependencies:
      eslint: 8.0.0
      eslint-visitor-keys: 2.1.0

  eslint-visitor-keys@2.1.0: {}

  eslint-visitor-keys@3.4.3: {}

  eslint-visitor-keys@4.2.1: {}

  eslint@8.0.0:
    dependencies:
      '@eslint/eslintrc': 1.4.1
      '@humanwhocodes/config-array': 0.6.0
      ajv: 6.12.6
      chalk: 4.1.2
      cross-spawn: 7.0.6
      debug: 4.4.1
      doctrine: 3.0.0
      enquirer: 2.4.1
      escape-string-regexp: 4.0.0
      eslint-scope: 6.0.0
      eslint-utils: 3.0.0(eslint@8.0.0)
      eslint-visitor-keys: 3.4.3
      espree: 9.6.1
      esquery: 1.6.0
      esutils: 2.0.3
      fast-deep-equal: 3.1.3
      file-entry-cache: 6.0.1
      functional-red-black-tree: 1.0.1
      glob-parent: 6.0.2
      globals: 13.24.0
      ignore: 4.0.6
      import-fresh: 3.3.1
      imurmurhash: 0.1.4
      is-glob: 4.0.3
      js-yaml: 4.1.0
      json-stable-stringify-without-jsonify: 1.0.1
      levn: 0.4.1
      lodash.merge: 4.6.2
      minimatch: 3.1.2
      natural-compare: 1.4.0
      optionator: 0.9.4
      progress: 2.0.3
      regexpp: 3.2.0
      semver: 7.7.2
      strip-ansi: 6.0.1
      strip-json-comments: 3.1.1
      text-table: 0.2.0
      v8-compile-cache: 2.4.0
    transitivePeerDependencies:
      - supports-color

  espree@9.6.1:
    dependencies:
      acorn: 8.15.0
      acorn-jsx: 5.3.2(acorn@8.15.0)
      eslint-visitor-keys: 3.4.3

  esquery@1.6.0:
    dependencies:
      estraverse: 5.3.0

  esrecurse@4.3.0:
    dependencies:
      estraverse: 5.3.0

  estraverse@5.3.0: {}

  esutils@2.0.3: {}

  fast-deep-equal@3.1.3: {}

  fast-glob@3.3.3:
    dependencies:
      '@nodelib/fs.stat': 2.0.5
      '@nodelib/fs.walk': 1.2.8
      glob-parent: 5.1.2
      merge2: 1.4.1
      micromatch: 4.0.8

  fast-json-stable-stringify@2.1.0: {}

  fast-levenshtein@2.0.6: {}

  fastq@1.19.1:
    dependencies:
      reusify: 1.1.0

  fdir@6.4.6(picomatch@4.0.3):
    optionalDependencies:
      picomatch: 4.0.3

  file-entry-cache@6.0.1:
    dependencies:
      flat-cache: 3.2.0

  fill-range@7.1.1:
    dependencies:
      to-regex-range: 5.0.1

  flat-cache@3.2.0:
    dependencies:
      flatted: 3.3.3
      keyv: 4.5.4
      rimraf: 3.0.2

  flatted@3.3.3: {}

  for-each@0.3.5:
    dependencies:
      is-callable: 1.2.7

  foreground-child@3.3.1:
    dependencies:
      cross-spawn: 7.0.6
      signal-exit: 4.1.0

  fraction.js@4.3.7: {}

  fs.realpath@1.0.0: {}

  fsevents@2.3.3:
    optional: true

  function-bind@1.1.2: {}

  function.prototype.name@1.1.8:
    dependencies:
      call-bind: 1.0.8
      call-bound: 1.0.4
      define-properties: 1.2.1
      functions-have-names: 1.2.3
      hasown: 2.0.2
      is-callable: 1.2.7

  functional-red-black-tree@1.0.1: {}

  functions-have-names@1.2.3: {}

  get-intrinsic@1.3.0:
    dependencies:
      call-bind-apply-helpers: 1.0.2
      es-define-property: 1.0.1
      es-errors: 1.3.0
      es-object-atoms: 1.1.1
      function-bind: 1.1.2
      get-proto: 1.0.1
      gopd: 1.2.0
      has-symbols: 1.1.0
      hasown: 2.0.2
      math-intrinsics: 1.1.0

  get-nonce@1.0.1: {}

  get-proto@1.0.1:
    dependencies:
      dunder-proto: 1.0.1
      es-object-atoms: 1.1.1

  get-symbol-description@1.1.0:
    dependencies:
      call-bound: 1.0.4
      es-errors: 1.3.0
      get-intrinsic: 1.3.0

  get-tsconfig@4.10.1:
    dependencies:
      resolve-pkg-maps: 1.0.0

  glob-parent@5.1.2:
    dependencies:
      is-glob: 4.0.3

  glob-parent@6.0.2:
    dependencies:
      is-glob: 4.0.3

  glob@10.3.10:
    dependencies:
      foreground-child: 3.3.1
      jackspeak: 2.3.6
      minimatch: 9.0.5
      minipass: 7.1.2
      path-scurry: 1.11.1

  glob@10.4.5:
    dependencies:
      foreground-child: 3.3.1
      jackspeak: 3.4.3
      minimatch: 9.0.5
      minipass: 7.1.2
      package-json-from-dist: 1.0.1
      path-scurry: 1.11.1

  glob@7.2.3:
    dependencies:
      fs.realpath: 1.0.0
      inflight: 1.0.6
      inherits: 2.0.4
      minimatch: 3.1.2
      once: 1.4.0
      path-is-absolute: 1.0.1

  globals@13.24.0:
    dependencies:
      type-fest: 0.20.2

  globalthis@1.0.4:
    dependencies:
      define-properties: 1.2.1
      gopd: 1.2.0

  gopd@1.2.0: {}

  graceful-fs@4.2.11: {}

  graphemer@1.4.0: {}

  has-bigints@1.1.0: {}

  has-flag@4.0.0: {}

  has-property-descriptors@1.0.2:
    dependencies:
      es-define-property: 1.0.1

  has-proto@1.2.0:
    dependencies:
      dunder-proto: 1.0.1

  has-symbols@1.1.0: {}

  has-tostringtag@1.0.2:
    dependencies:
      has-symbols: 1.1.0

  hasown@2.0.2:
    dependencies:
      function-bind: 1.1.2

  ignore@4.0.6: {}

  ignore@5.3.2: {}

  ignore@7.0.5: {}

  import-fresh@3.3.1:
    dependencies:
      parent-module: 1.0.1
      resolve-from: 4.0.0

  imurmurhash@0.1.4: {}

  inflight@1.0.6:
    dependencies:
      once: 1.4.0
      wrappy: 1.0.2

  inherits@2.0.4: {}

  internal-slot@1.1.0:
    dependencies:
      es-errors: 1.3.0
      hasown: 2.0.2
      side-channel: 1.1.0

  is-array-buffer@3.0.5:
    dependencies:
      call-bind: 1.0.8
      call-bound: 1.0.4
      get-intrinsic: 1.3.0

  is-async-function@2.1.1:
    dependencies:
      async-function: 1.0.0
      call-bound: 1.0.4
      get-proto: 1.0.1
      has-tostringtag: 1.0.2
      safe-regex-test: 1.1.0

  is-bigint@1.1.0:
    dependencies:
      has-bigints: 1.1.0

  is-binary-path@2.1.0:
    dependencies:
      binary-extensions: 2.3.0

  is-boolean-object@1.2.2:
    dependencies:
      call-bound: 1.0.4
      has-tostringtag: 1.0.2

  is-bun-module@2.0.0:
    dependencies:
      semver: 7.7.2

  is-callable@1.2.7: {}

  is-core-module@2.16.1:
    dependencies:
      hasown: 2.0.2

  is-data-view@1.0.2:
    dependencies:
      call-bound: 1.0.4
      get-intrinsic: 1.3.0
      is-typed-array: 1.1.15

  is-date-object@1.1.0:
    dependencies:
      call-bound: 1.0.4
      has-tostringtag: 1.0.2

  is-extglob@2.1.1: {}

  is-finalizationregistry@1.1.1:
    dependencies:
      call-bound: 1.0.4

  is-fullwidth-code-point@3.0.0: {}

  is-generator-function@1.1.0:
    dependencies:
      call-bound: 1.0.4
      get-proto: 1.0.1
      has-tostringtag: 1.0.2
      safe-regex-test: 1.1.0

  is-glob@4.0.3:
    dependencies:
      is-extglob: 2.1.1

  is-map@2.0.3: {}

  is-negative-zero@2.0.3: {}

  is-number-object@1.1.1:
    dependencies:
      call-bound: 1.0.4
      has-tostringtag: 1.0.2

  is-number@7.0.0: {}

  is-regex@1.2.1:
    dependencies:
      call-bound: 1.0.4
      gopd: 1.2.0
      has-tostringtag: 1.0.2
      hasown: 2.0.2

  is-set@2.0.3: {}

  is-shared-array-buffer@1.0.4:
    dependencies:
      call-bound: 1.0.4

  is-string@1.1.1:
    dependencies:
      call-bound: 1.0.4
      has-tostringtag: 1.0.2

  is-symbol@1.1.1:
    dependencies:
      call-bound: 1.0.4
      has-symbols: 1.1.0
      safe-regex-test: 1.1.0

  is-typed-array@1.1.15:
    dependencies:
      which-typed-array: 1.1.19

  is-weakmap@2.0.2: {}

  is-weakref@1.1.1:
    dependencies:
      call-bound: 1.0.4

  is-weakset@2.0.4:
    dependencies:
      call-bound: 1.0.4
      get-intrinsic: 1.3.0

  isarray@2.0.5: {}

  isexe@2.0.0: {}

  iterator.prototype@1.1.5:
    dependencies:
      define-data-property: 1.1.4
      es-object-atoms: 1.1.1
      get-intrinsic: 1.3.0
      get-proto: 1.0.1
      has-symbols: 1.1.0
      set-function-name: 2.0.2

  jackspeak@2.3.6:
    dependencies:
      '@isaacs/cliui': 8.0.2
    optionalDependencies:
      '@pkgjs/parseargs': 0.11.0

  jackspeak@3.4.3:
    dependencies:
      '@isaacs/cliui': 8.0.2
    optionalDependencies:
      '@pkgjs/parseargs': 0.11.0

  jiti@1.21.7: {}

  js-tokens@4.0.0: {}

  js-yaml@4.1.0:
    dependencies:
      argparse: 2.0.1

  json-buffer@3.0.1: {}

  json-schema-traverse@0.4.1: {}

  json-stable-stringify-without-jsonify@1.0.1: {}

  json5@1.0.2:
    dependencies:
      minimist: 1.2.8

  jsx-ast-utils@3.3.5:
    dependencies:
      array-includes: 3.1.9
      array.prototype.flat: 1.3.3
      object.assign: 4.1.7
      object.values: 1.2.1

  keyv@4.5.4:
    dependencies:
      json-buffer: 3.0.1

  language-subtag-registry@0.3.23: {}

  language-tags@1.0.9:
    dependencies:
      language-subtag-registry: 0.3.23

  levn@0.4.1:
    dependencies:
      prelude-ls: 1.2.1
      type-check: 0.4.0

  lilconfig@3.1.3: {}

  lines-and-columns@1.2.4: {}

  lodash.merge@4.6.2: {}

  loose-envify@1.4.0:
    dependencies:
      js-tokens: 4.0.0

  lru-cache@10.4.3: {}

  lucide-react@0.454.0(react@18.0.0):
    dependencies:
      react: 18.0.0

  math-intrinsics@1.1.0: {}

  merge2@1.4.1: {}

  micromatch@4.0.8:
    dependencies:
      braces: 3.0.3
      picomatch: 2.3.1

  minimatch@3.1.2:
    dependencies:
      brace-expansion: 1.1.12

  minimatch@9.0.5:
    dependencies:
      brace-expansion: 2.0.2

  minimist@1.2.8: {}

  minipass@7.1.2: {}

  ms@2.1.3: {}

  mz@2.7.0:
    dependencies:
      any-promise: 1.3.0
      object-assign: 4.1.1
      thenify-all: 1.6.0

  nanoid@3.3.11: {}

  napi-postinstall@0.3.3: {}

  natural-compare@1.4.0: {}

  next-themes@0.4.6(react-dom@18.0.0(react@18.0.0))(react@18.0.0):
    dependencies:
      react: 18.0.0
      react-dom: 18.0.0(react@18.0.0)

  next@14.2.16(react-dom@18.0.0(react@18.0.0))(react@18.0.0):
    dependencies:
      '@next/env': 14.2.16
      '@swc/helpers': 0.5.5
      busboy: 1.6.0
      caniuse-lite: 1.0.30001731
      graceful-fs: 4.2.11
      postcss: 8.4.31
      react: 18.0.0
      react-dom: 18.0.0(react@18.0.0)
      styled-jsx: 5.1.1(react@18.0.0)
    optionalDependencies:
      '@next/swc-darwin-arm64': 14.2.16
      '@next/swc-darwin-x64': 14.2.16
      '@next/swc-linux-arm64-gnu': 14.2.16
      '@next/swc-linux-arm64-musl': 14.2.16
      '@next/swc-linux-x64-gnu': 14.2.16
      '@next/swc-linux-x64-musl': 14.2.16
      '@next/swc-win32-arm64-msvc': 14.2.16
      '@next/swc-win32-ia32-msvc': 14.2.16
      '@next/swc-win32-x64-msvc': 14.2.16
    transitivePeerDependencies:
      - '@babel/core'
      - babel-plugin-macros

  node-releases@2.0.19: {}

  normalize-path@3.0.0: {}

  normalize-range@0.1.2: {}

  object-assign@4.1.1: {}

  object-hash@3.0.0: {}

  object-inspect@1.13.4: {}

  object-keys@1.1.1: {}

  object.assign@4.1.7:
    dependencies:
      call-bind: 1.0.8
      call-bound: 1.0.4
      define-properties: 1.2.1
      es-object-atoms: 1.1.1
      has-symbols: 1.1.0
      object-keys: 1.1.1

  object.entries@1.1.9:
    dependencies:
      call-bind: 1.0.8
      call-bound: 1.0.4
      define-properties: 1.2.1
      es-object-atoms: 1.1.1

  object.fromentries@2.0.8:
    dependencies:
      call-bind: 1.0.8
      define-properties: 1.2.1
      es-abstract: 1.24.0
      es-object-atoms: 1.1.1

  object.groupby@1.0.3:
    dependencies:
      call-bind: 1.0.8
      define-properties: 1.2.1
      es-abstract: 1.24.0

  object.values@1.2.1:
    dependencies:
      call-bind: 1.0.8
      call-bound: 1.0.4
      define-properties: 1.2.1
      es-object-atoms: 1.1.1

  once@1.4.0:
    dependencies:
      wrappy: 1.0.2

  optionator@0.9.4:
    dependencies:
      deep-is: 0.1.4
      fast-levenshtein: 2.0.6
      levn: 0.4.1
      prelude-ls: 1.2.1
      type-check: 0.4.0
      word-wrap: 1.2.5

  own-keys@1.0.1:
    dependencies:
      get-intrinsic: 1.3.0
      object-keys: 1.1.1
      safe-push-apply: 1.0.0

  package-json-from-dist@1.0.1: {}

  parent-module@1.0.1:
    dependencies:
      callsites: 3.1.0

  path-is-absolute@1.0.1: {}

  path-key@3.1.1: {}

  path-parse@1.0.7: {}

  path-scurry@1.11.1:
    dependencies:
      lru-cache: 10.4.3
      minipass: 7.1.2

  picocolors@1.1.1: {}

  picomatch@2.3.1: {}

  picomatch@4.0.3: {}

  pify@2.3.0: {}

  pirates@4.0.7: {}

  possible-typed-array-names@1.1.0: {}

  postcss-import@15.1.0(postcss@8.5.0):
    dependencies:
      postcss: 8.5.0
      postcss-value-parser: 4.2.0
      read-cache: 1.0.0
      resolve: 1.22.10

  postcss-js@4.0.1(postcss@8.5.0):
    dependencies:
      camelcase-css: 2.0.1
      postcss: 8.5.0

  postcss-load-config@4.0.2(postcss@8.5.0):
    dependencies:
      lilconfig: 3.1.3
      yaml: 2.8.1
    optionalDependencies:
      postcss: 8.5.0

  postcss-nested@6.2.0(postcss@8.5.0):
    dependencies:
      postcss: 8.5.0
      postcss-selector-parser: 6.1.2

  postcss-selector-parser@6.1.2:
    dependencies:
      cssesc: 3.0.0
      util-deprecate: 1.0.2

  postcss-value-parser@4.2.0: {}

  postcss@8.4.31:
    dependencies:
      nanoid: 3.3.11
      picocolors: 1.1.1
      source-map-js: 1.2.1

  postcss@8.5.0:
    dependencies:
      nanoid: 3.3.11
      picocolors: 1.1.1
      source-map-js: 1.2.1

  prelude-ls@1.2.1: {}

  progress@2.0.3: {}

  prop-types@15.8.1:
    dependencies:
      loose-envify: 1.4.0
      object-assign: 4.1.1
      react-is: 16.13.1

  punycode@2.3.1: {}

  queue-microtask@1.2.3: {}

  react-dom@18.0.0(react@18.0.0):
    dependencies:
      loose-envify: 1.4.0
      react: 18.0.0
      scheduler: 0.21.0

  react-is@16.13.1: {}

  react-remove-scroll-bar@2.3.8(@types/react@18.0.0)(react@18.0.0):
    dependencies:
      react: 18.0.0
      react-style-singleton: 2.2.3(@types/react@18.0.0)(react@18.0.0)
      tslib: 2.8.1
    optionalDependencies:
      '@types/react': 18.0.0

  react-remove-scroll@2.7.1(@types/react@18.0.0)(react@18.0.0):
    dependencies:
      react: 18.0.0
      react-remove-scroll-bar: 2.3.8(@types/react@18.0.0)(react@18.0.0)
      react-style-singleton: 2.2.3(@types/react@18.0.0)(react@18.0.0)
      tslib: 2.8.1
      use-callback-ref: 1.3.3(@types/react@18.0.0)(react@18.0.0)
      use-sidecar: 1.1.3(@types/react@18.0.0)(react@18.0.0)
    optionalDependencies:
      '@types/react': 18.0.0

  react-style-singleton@2.2.3(@types/react@18.0.0)(react@18.0.0):
    dependencies:
      get-nonce: 1.0.1
      react: 18.0.0
      tslib: 2.8.1
    optionalDependencies:
      '@types/react': 18.0.0

  react@18.0.0:
    dependencies:
      loose-envify: 1.4.0

  read-cache@1.0.0:
    dependencies:
      pify: 2.3.0

  readdirp@3.6.0:
    dependencies:
      picomatch: 2.3.1

  reflect.getprototypeof@1.0.10:
    dependencies:
      call-bind: 1.0.8
      define-properties: 1.2.1
      es-abstract: 1.24.0
      es-errors: 1.3.0
      es-object-atoms: 1.1.1
      get-intrinsic: 1.3.0
      get-proto: 1.0.1
      which-builtin-type: 1.2.1

  regexp.prototype.flags@1.5.4:
    dependencies:
      call-bind: 1.0.8
      define-properties: 1.2.1
      es-errors: 1.3.0
      get-proto: 1.0.1
      gopd: 1.2.0
      set-function-name: 2.0.2

  regexpp@3.2.0: {}

  resolve-from@4.0.0: {}

  resolve-pkg-maps@1.0.0: {}

  resolve@1.22.10:
    dependencies:
      is-core-module: 2.16.1
      path-parse: 1.0.7
      supports-preserve-symlinks-flag: 1.0.0

  resolve@2.0.0-next.5:
    dependencies:
      is-core-module: 2.16.1
      path-parse: 1.0.7
      supports-preserve-symlinks-flag: 1.0.0

  reusify@1.1.0: {}

  rimraf@3.0.2:
    dependencies:
      glob: 7.2.3

  run-parallel@1.2.0:
    dependencies:
      queue-microtask: 1.2.3

  safe-array-concat@1.1.3:
    dependencies:
      call-bind: 1.0.8
      call-bound: 1.0.4
      get-intrinsic: 1.3.0
      has-symbols: 1.1.0
      isarray: 2.0.5

  safe-push-apply@1.0.0:
    dependencies:
      es-errors: 1.3.0
      isarray: 2.0.5

  safe-regex-test@1.1.0:
    dependencies:
      call-bound: 1.0.4
      es-errors: 1.3.0
      is-regex: 1.2.1

  scheduler@0.21.0:
    dependencies:
      loose-envify: 1.4.0

  semver@6.3.1: {}

  semver@7.7.2: {}

  set-function-length@1.2.2:
    dependencies:
      define-data-property: 1.1.4
      es-errors: 1.3.0
      function-bind: 1.1.2
      get-intrinsic: 1.3.0
      gopd: 1.2.0
      has-property-descriptors: 1.0.2

  set-function-name@2.0.2:
    dependencies:
      define-data-property: 1.1.4
      es-errors: 1.3.0
      functions-have-names: 1.2.3
      has-property-descriptors: 1.0.2

  set-proto@1.0.0:
    dependencies:
      dunder-proto: 1.0.1
      es-errors: 1.3.0
      es-object-atoms: 1.1.1

  shebang-command@2.0.0:
    dependencies:
      shebang-regex: 3.0.0

  shebang-regex@3.0.0: {}

  side-channel-list@1.0.0:
    dependencies:
      es-errors: 1.3.0
      object-inspect: 1.13.4

  side-channel-map@1.0.1:
    dependencies:
      call-bound: 1.0.4
      es-errors: 1.3.0
      get-intrinsic: 1.3.0
      object-inspect: 1.13.4

  side-channel-weakmap@1.0.2:
    dependencies:
      call-bound: 1.0.4
      es-errors: 1.3.0
      get-intrinsic: 1.3.0
      object-inspect: 1.13.4
      side-channel-map: 1.0.1

  side-channel@1.1.0:
    dependencies:
      es-errors: 1.3.0
      object-inspect: 1.13.4
      side-channel-list: 1.0.0
      side-channel-map: 1.0.1
      side-channel-weakmap: 1.0.2

  signal-exit@4.1.0: {}

  source-map-js@1.2.1: {}

  stable-hash@0.0.5: {}

  stop-iteration-iterator@1.1.0:
    dependencies:
      es-errors: 1.3.0
      internal-slot: 1.1.0

  streamsearch@1.1.0: {}

  string-width@4.2.3:
    dependencies:
      emoji-regex: 8.0.0
      is-fullwidth-code-point: 3.0.0
      strip-ansi: 6.0.1

  string-width@5.1.2:
    dependencies:
      eastasianwidth: 0.2.0
      emoji-regex: 9.2.2
      strip-ansi: 7.1.0

  string.prototype.includes@2.0.1:
    dependencies:
      call-bind: 1.0.8
      define-properties: 1.2.1
      es-abstract: 1.24.0

  string.prototype.matchall@4.0.12:
    dependencies:
      call-bind: 1.0.8
      call-bound: 1.0.4
      define-properties: 1.2.1
      es-abstract: 1.24.0
      es-errors: 1.3.0
      es-object-atoms: 1.1.1
      get-intrinsic: 1.3.0
      gopd: 1.2.0
      has-symbols: 1.1.0
      internal-slot: 1.1.0
      regexp.prototype.flags: 1.5.4
      set-function-name: 2.0.2
      side-channel: 1.1.0

  string.prototype.repeat@1.0.0:
    dependencies:
      define-properties: 1.2.1
      es-abstract: 1.24.0

  string.prototype.trim@1.2.10:
    dependencies:
      call-bind: 1.0.8
      call-bound: 1.0.4
      define-data-property: 1.1.4
      define-properties: 1.2.1
      es-abstract: 1.24.0
      es-object-atoms: 1.1.1
      has-property-descriptors: 1.0.2

  string.prototype.trimend@1.0.9:
    dependencies:
      call-bind: 1.0.8
      call-bound: 1.0.4
      define-properties: 1.2.1
      es-object-atoms: 1.1.1

  string.prototype.trimstart@1.0.8:
    dependencies:
      call-bind: 1.0.8
      define-properties: 1.2.1
      es-object-atoms: 1.1.1

  strip-ansi@6.0.1:
    dependencies:
      ansi-regex: 5.0.1

  strip-ansi@7.1.0:
    dependencies:
      ansi-regex: 6.1.0

  strip-bom@3.0.0: {}

  strip-json-comments@3.1.1: {}

  styled-jsx@5.1.1(react@18.0.0):
    dependencies:
      client-only: 0.0.1
      react: 18.0.0

  sucrase@3.35.0:
    dependencies:
      '@jridgewell/gen-mapping': 0.3.12
      commander: 4.1.1
      glob: 10.4.5
      lines-and-columns: 1.2.4
      mz: 2.7.0
      pirates: 4.0.7
      ts-interface-checker: 0.1.13

  supports-color@7.2.0:
    dependencies:
      has-flag: 4.0.0

  supports-preserve-symlinks-flag@1.0.0: {}

  tailwind-merge@2.5.5: {}

  tailwindcss-animate@1.0.7(tailwindcss@3.4.17):
    dependencies:
      tailwindcss: 3.4.17

  tailwindcss@3.4.17:
    dependencies:
      '@alloc/quick-lru': 5.2.0
      arg: 5.0.2
      chokidar: 3.6.0
      didyoumean: 1.2.2
      dlv: 1.1.3
      fast-glob: 3.3.3
      glob-parent: 6.0.2
      is-glob: 4.0.3
      jiti: 1.21.7
      lilconfig: 3.1.3
      micromatch: 4.0.8
      normalize-path: 3.0.0
      object-hash: 3.0.0
      picocolors: 1.1.1
      postcss: 8.5.0
      postcss-import: 15.1.0(postcss@8.5.0)
      postcss-js: 4.0.1(postcss@8.5.0)
      postcss-load-config: 4.0.2(postcss@8.5.0)
      postcss-nested: 6.2.0(postcss@8.5.0)
      postcss-selector-parser: 6.1.2
      resolve: 1.22.10
      sucrase: 3.35.0
    transitivePeerDependencies:
      - ts-node

  text-table@0.2.0: {}

  thenify-all@1.6.0:
    dependencies:
      thenify: 3.3.1

  thenify@3.3.1:
    dependencies:
      any-promise: 1.3.0

  tinyglobby@0.2.14:
    dependencies:
      fdir: 6.4.6(picomatch@4.0.3)
      picomatch: 4.0.3

  to-regex-range@5.0.1:
    dependencies:
      is-number: 7.0.0

  ts-api-utils@2.1.0(typescript@5.0.2):
    dependencies:
      typescript: 5.0.2

  ts-interface-checker@0.1.13: {}

  tsconfig-paths@3.15.0:
    dependencies:
      '@types/json5': 0.0.29
      json5: 1.0.2
      minimist: 1.2.8
      strip-bom: 3.0.0

  tslib@2.8.1: {}

  type-check@0.4.0:
    dependencies:
      prelude-ls: 1.2.1

  type-fest@0.20.2: {}

  typed-array-buffer@1.0.3:
    dependencies:
      call-bound: 1.0.4
      es-errors: 1.3.0
      is-typed-array: 1.1.15

  typed-array-byte-length@1.0.3:
    dependencies:
      call-bind: 1.0.8
      for-each: 0.3.5
      gopd: 1.2.0
      has-proto: 1.2.0
      is-typed-array: 1.1.15

  typed-array-byte-offset@1.0.4:
    dependencies:
      available-typed-arrays: 1.0.7
      call-bind: 1.0.8
      for-each: 0.3.5
      gopd: 1.2.0
      has-proto: 1.2.0
      is-typed-array: 1.1.15
      reflect.getprototypeof: 1.0.10

  typed-array-length@1.0.7:
    dependencies:
      call-bind: 1.0.8
      for-each: 0.3.5
      gopd: 1.2.0
      is-typed-array: 1.1.15
      possible-typed-array-names: 1.1.0
      reflect.getprototypeof: 1.0.10

  typescript@5.0.2: {}

  unbox-primitive@1.1.0:
    dependencies:
      call-bound: 1.0.4
      has-bigints: 1.1.0
      has-symbols: 1.1.0
      which-boxed-primitive: 1.1.1

  undici-types@6.11.1: {}

  unrs-resolver@1.11.1:
    dependencies:
      napi-postinstall: 0.3.3
    optionalDependencies:
      '@unrs/resolver-binding-android-arm-eabi': 1.11.1
      '@unrs/resolver-binding-android-arm64': 1.11.1
      '@unrs/resolver-binding-darwin-arm64': 1.11.1
      '@unrs/resolver-binding-darwin-x64': 1.11.1
      '@unrs/resolver-binding-freebsd-x64': 1.11.1
      '@unrs/resolver-binding-linux-arm-gnueabihf': 1.11.1
      '@unrs/resolver-binding-linux-arm-musleabihf': 1.11.1
      '@unrs/resolver-binding-linux-arm64-gnu': 1.11.1
      '@unrs/resolver-binding-linux-arm64-musl': 1.11.1
      '@unrs/resolver-binding-linux-ppc64-gnu': 1.11.1
      '@unrs/resolver-binding-linux-riscv64-gnu': 1.11.1
      '@unrs/resolver-binding-linux-riscv64-musl': 1.11.1
      '@unrs/resolver-binding-linux-s390x-gnu': 1.11.1
      '@unrs/resolver-binding-linux-x64-gnu': 1.11.1
      '@unrs/resolver-binding-linux-x64-musl': 1.11.1
      '@unrs/resolver-binding-wasm32-wasi': 1.11.1
      '@unrs/resolver-binding-win32-arm64-msvc': 1.11.1
      '@unrs/resolver-binding-win32-ia32-msvc': 1.11.1
      '@unrs/resolver-binding-win32-x64-msvc': 1.11.1

  update-browserslist-db@1.1.3(browserslist@4.25.1):
    dependencies:
      browserslist: 4.25.1
      escalade: 3.2.0
      picocolors: 1.1.1

  uri-js@4.4.1:
    dependencies:
      punycode: 2.3.1

  use-callback-ref@1.3.3(@types/react@18.0.0)(react@18.0.0):
    dependencies:
      react: 18.0.0
      tslib: 2.8.1
    optionalDependencies:
      '@types/react': 18.0.0

  use-sidecar@1.1.3(@types/react@18.0.0)(react@18.0.0):
    dependencies:
      detect-node-es: 1.1.0
      react: 18.0.0
      tslib: 2.8.1
    optionalDependencies:
      '@types/react': 18.0.0

  util-deprecate@1.0.2: {}

  v8-compile-cache@2.4.0: {}

  which-boxed-primitive@1.1.1:
    dependencies:
      is-bigint: 1.1.0
      is-boolean-object: 1.2.2
      is-number-object: 1.1.1
      is-string: 1.1.1
      is-symbol: 1.1.1

  which-builtin-type@1.2.1:
    dependencies:
      call-bound: 1.0.4
      function.prototype.name: 1.1.8
      has-tostringtag: 1.0.2
      is-async-function: 2.1.1
      is-date-object: 1.1.0
      is-finalizationregistry: 1.1.1
      is-generator-function: 1.1.0
      is-regex: 1.2.1
      is-weakref: 1.1.1
      isarray: 2.0.5
      which-boxed-primitive: 1.1.1
      which-collection: 1.0.2
      which-typed-array: 1.1.19

  which-collection@1.0.2:
    dependencies:
      is-map: 2.0.3
      is-set: 2.0.3
      is-weakmap: 2.0.2
      is-weakset: 2.0.4

  which-typed-array@1.1.19:
    dependencies:
      available-typed-arrays: 1.0.7
      call-bind: 1.0.8
      call-bound: 1.0.4
      for-each: 0.3.5
      get-proto: 1.0.1
      gopd: 1.2.0
      has-tostringtag: 1.0.2

  which@2.0.2:
    dependencies:
      isexe: 2.0.0

  word-wrap@1.2.5: {}

  wrap-ansi@7.0.0:
    dependencies:
      ansi-styles: 4.3.0
      string-width: 4.2.3
      strip-ansi: 6.0.1

  wrap-ansi@8.1.0:
    dependencies:
      ansi-styles: 6.2.1
      string-width: 5.1.2
      strip-ansi: 7.1.0

  wrappy@1.0.2: {}

  yaml@2.8.1: {}<|MERGE_RESOLUTION|>--- conflicted
+++ resolved
@@ -44,12 +44,9 @@
       '@radix-ui/react-switch':
         specifier: latest
         version: 1.2.5(@types/react-dom@18.0.0)(@types/react@18.0.0)(react-dom@18.0.0(react@18.0.0))(react@18.0.0)
-<<<<<<< HEAD
       '@radix-ui/react-tabs':
         specifier: latest
         version: 1.1.12(@types/react-dom@18.0.0)(@types/react@18.0.0)(react-dom@18.0.0(react@18.0.0))(react@18.0.0)
-=======
->>>>>>> 9ce9d578
       '@radix-ui/react-toast':
         specifier: ^1.1.5
         version: 1.2.4(@types/react-dom@18.0.0)(@types/react@18.0.0)(react-dom@18.0.0(react@18.0.0))(react@18.0.0)
@@ -264,12 +261,10 @@
 
   '@radix-ui/number@1.1.1':
     resolution: {integrity: sha512-MkKCwxlXTgz6CFoJx3pCwn07GKp36+aZyu/u2Ln2VrA5DcdyCZkASEDBTd8x5whTQQL5CiYf4prXKLcgQdv29g==}
-<<<<<<< HEAD
-=======
+
 
   '@radix-ui/primitive@1.0.1':
     resolution: {integrity: sha512-yQ8oGX2GVsEYMWGxcovu1uGWPCxV5BFfeeYxqPmuAzUyLT9qmaMXSAhXpb0WrspIeqYzdJpkh2vHModJPgRIaw==}
->>>>>>> 9ce9d578
 
   '@radix-ui/primitive@1.1.1':
     resolution: {integrity: sha512-SJ31y+Q/zAyShtXJc8x83i9TYdbAfHZ++tUZnvjJJqFjzsdUnKsxPL6IEtBlxKkU7yzer//GQtZSV4GbldL3YA==}
@@ -318,8 +313,6 @@
 
   '@radix-ui/react-arrow@1.1.7':
     resolution: {integrity: sha512-F+M1tLhO+mlQaOWspE8Wstg+z6PwxwRd8oQ8IXceWz92kfAmalTRf0EjrouQeo7QssEPfCn05B4Ihs1K9WQ/7w==}
-<<<<<<< HEAD
-=======
     peerDependencies:
       '@types/react': '*'
       '@types/react-dom': '*'
@@ -332,8 +325,6 @@
         optional: true
 
   '@radix-ui/react-avatar@1.0.4':
-    resolution: {integrity: sha512-kVK2K7ZD3wwj3qhle0ElXhOjbezIgyl2hVvgwfIdexL3rN6zJmy5AqqIf+D31lxVppdzV8CjAfZ6PklkmInZLw==}
->>>>>>> 9ce9d578
     peerDependencies:
       '@types/react': '*'
       '@types/react-dom': '*'
@@ -399,8 +390,6 @@
 
   '@radix-ui/react-collection@1.1.7':
     resolution: {integrity: sha512-Fh9rGN0MoI4ZFUNyfFVNU4y9LUz93u9/0K+yLgA2bwRojxM8JU1DyvvMBabnZPBgMWREAJvU2jjVzq+LrFUglw==}
-<<<<<<< HEAD
-=======
     peerDependencies:
       '@types/react': '*'
       '@types/react-dom': '*'
@@ -414,7 +403,6 @@
 
   '@radix-ui/react-compose-refs@1.0.1':
     resolution: {integrity: sha512-fDSBgd44FKHa1FRMU59qBMPFcl2PZE+2nmqunj+BWFyYYjnhIDWL2ItDs3rrbJDQOtzt5nIebLCQc4QRfz6LJw==}
->>>>>>> 9ce9d578
     peerDependencies:
       '@types/react': '*'
       '@types/react-dom': '*'
@@ -437,8 +425,6 @@
 
   '@radix-ui/react-compose-refs@1.1.2':
     resolution: {integrity: sha512-z4eqJvfiNnFMHIIvXP3CY57y2WJs5g2v3X0zm9mEJkrkNv4rDxu+sg9Jh8EkXyeqBkB7SOcboo9dMVqhyrACIg==}
-<<<<<<< HEAD
-=======
     peerDependencies:
       '@types/react': '*'
       react: ^16.8 || ^17.0 || ^18.0 || ^19.0 || ^19.0.0-rc
@@ -448,7 +434,6 @@
 
   '@radix-ui/react-context@1.0.1':
     resolution: {integrity: sha512-ebbrdFoYTcuZ0v4wG5tedGnp9tzcV8awzsxYph7gXUyvnNLuTIcCk1q17JEbnVhXAKG9oX3KtchwiMIAYp9NLg==}
->>>>>>> 9ce9d578
     peerDependencies:
       '@types/react': '*'
       react: ^16.8 || ^17.0 || ^18.0 || ^19.0 || ^19.0.0-rc
@@ -517,14 +502,9 @@
     peerDependenciesMeta:
       '@types/react':
         optional: true
-
-<<<<<<< HEAD
+        
   '@radix-ui/react-dismissable-layer@1.1.10':
     resolution: {integrity: sha512-IM1zzRV4W3HtVgftdQiiOmA0AdJlCtMLe00FXaHwgt3rAnNsIyDqshvkIW3hj/iu5hu8ERP7KIYki6NkqDxAwQ==}
-=======
-  '@radix-ui/react-dismissable-layer@1.0.5':
-    resolution: {integrity: sha512-aJeDjQhywg9LBu2t/At58hCvr7pEm0o2Ke1x33B+MhjNmmZ17sy4KImo0KPLgsnc/zN7GPdce8Cnn0SWvwZO7g==}
->>>>>>> 9ce9d578
     peerDependencies:
       '@types/react': '*'
       '@types/react-dom': '*'
@@ -678,8 +658,6 @@
 
   '@radix-ui/react-popper@1.2.7':
     resolution: {integrity: sha512-IUFAccz1JyKcf/RjB552PlWwxjeCJB8/4KxT7EhBHOJM+mN7LdW+B3kacJXILm32xawcMMjb2i0cIZpo+f9kiQ==}
-<<<<<<< HEAD
-=======
     peerDependencies:
       '@types/react': '*'
       '@types/react-dom': '*'
@@ -693,7 +671,6 @@
 
   '@radix-ui/react-portal@1.0.4':
     resolution: {integrity: sha512-Qki+C/EuGUVCQTOTD5vzJzJuMUlewbzuKyUy+/iHM2uwGiru9gZeBJtHAPKAEkB5KWGi9mP/CHKcY0wt1aW45Q==}
->>>>>>> 9ce9d578
     peerDependencies:
       '@types/react': '*'
       '@types/react-dom': '*'
@@ -720,8 +697,6 @@
 
   '@radix-ui/react-portal@1.1.9':
     resolution: {integrity: sha512-bpIxvq03if6UNwXZ+HTK71JLh4APvnXntDc6XOX8UVq4XQOVl7lwok0AvIl+b8zgCw3fSaVTZMpAPPagXbKmHQ==}
-<<<<<<< HEAD
-=======
     peerDependencies:
       '@types/react': '*'
       '@types/react-dom': '*'
@@ -735,7 +710,6 @@
 
   '@radix-ui/react-presence@1.0.1':
     resolution: {integrity: sha512-UXLW4UAbIY5ZjcvzjfRFo5gxva8QirC9hF7wRE4U5gz+TP0DbRk+//qyuAQ1McDxBt1xNMBTaciFGvEmJvAZCg==}
->>>>>>> 9ce9d578
     peerDependencies:
       '@types/react': '*'
       '@types/react-dom': '*'
@@ -762,8 +736,6 @@
 
   '@radix-ui/react-presence@1.1.4':
     resolution: {integrity: sha512-ueDqRbdc4/bkaQT3GIpLQssRlFgWaL/U2z/S31qRwwLWoxHLgry3SIfCwhxeQNbirEUXFa+lq3RL3oBYXtcmIA==}
-<<<<<<< HEAD
-=======
     peerDependencies:
       '@types/react': '*'
       '@types/react-dom': '*'
@@ -777,7 +749,6 @@
 
   '@radix-ui/react-primitive@1.0.3':
     resolution: {integrity: sha512-yi58uVyoAcK/Nq1inRY56ZSjKypBNKTa/1mcL8qdl6oJeEaDbOldlzrGn7P6Q3Id5d+SYNGc5AJgc4vGhjs5+g==}
->>>>>>> 9ce9d578
     peerDependencies:
       '@types/react': '*'
       '@types/react-dom': '*'
@@ -828,13 +799,21 @@
       '@types/react-dom':
         optional: true
 
-<<<<<<< HEAD
   '@radix-ui/react-roving-focus@1.1.10':
     resolution: {integrity: sha512-dT9aOXUen9JSsxnMPv/0VqySQf5eDQ6LCk5Sw28kamz8wSOW2bJdlX2Bg5VUIIcV+6XlHpWTIuTPCf/UNIyq8Q==}
-=======
+    peerDependencies:
+      '@types/react': '*'
+      '@types/react-dom': '*'
+      react: ^16.8 || ^17.0 || ^18.0 || ^19.0 || ^19.0.0-rc
+      react-dom: ^16.8 || ^17.0 || ^18.0 || ^19.0 || ^19.0.0-rc
+    peerDependenciesMeta:
+      '@types/react':
+        optional: true
+      '@types/react-dom':
+        optional: true
+
   '@radix-ui/react-scroll-area@1.2.9':
     resolution: {integrity: sha512-YSjEfBXnhUELsO2VzjdtYYD4CfQjvao+lhhrX5XsHD7/cyUNzljF1FHEbgTPN7LH2MClfwRMIsYlqTYpKTTe2A==}
->>>>>>> 9ce9d578
     peerDependencies:
       '@types/react': '*'
       '@types/react-dom': '*'
@@ -846,26 +825,8 @@
       '@types/react-dom':
         optional: true
 
-<<<<<<< HEAD
-  '@radix-ui/react-scroll-area@1.2.9':
-    resolution: {integrity: sha512-YSjEfBXnhUELsO2VzjdtYYD4CfQjvao+lhhrX5XsHD7/cyUNzljF1FHEbgTPN7LH2MClfwRMIsYlqTYpKTTe2A==}
-=======
   '@radix-ui/react-select@2.2.5':
     resolution: {integrity: sha512-HnMTdXEVuuyzx63ME0ut4+sEMYW6oouHWNGUZc7ddvUWIcfCva/AMoqEW/3wnEllriMWBa0RHspCYnfCWJQYmA==}
->>>>>>> 9ce9d578
-    peerDependencies:
-      '@types/react': '*'
-      '@types/react-dom': '*'
-      react: ^16.8 || ^17.0 || ^18.0 || ^19.0 || ^19.0.0-rc
-      react-dom: ^16.8 || ^17.0 || ^18.0 || ^19.0 || ^19.0.0-rc
-    peerDependenciesMeta:
-      '@types/react':
-        optional: true
-      '@types/react-dom':
-        optional: true
-
-  '@radix-ui/react-select@2.2.5':
-    resolution: {integrity: sha512-HnMTdXEVuuyzx63ME0ut4+sEMYW6oouHWNGUZc7ddvUWIcfCva/AMoqEW/3wnEllriMWBa0RHspCYnfCWJQYmA==}
     peerDependencies:
       '@types/react': '*'
       '@types/react-dom': '*'
@@ -958,8 +919,6 @@
 
   '@radix-ui/react-use-callback-ref@1.1.1':
     resolution: {integrity: sha512-FkBMwD+qbGQeMu1cOHnuGB6x4yzPjho8ap5WtbEJ26umhgqVXbhekKUQO+hZEL1vU92a3wHwdp0HAcqAUF5iDg==}
-<<<<<<< HEAD
-=======
     peerDependencies:
       '@types/react': '*'
       react: ^16.8 || ^17.0 || ^18.0 || ^19.0 || ^19.0.0-rc
@@ -969,7 +928,6 @@
 
   '@radix-ui/react-use-controllable-state@1.0.1':
     resolution: {integrity: sha512-Svl5GY5FQeN758fWKrjM6Qb7asvXeiZltlT4U2gVfl8Gx5UAv2sMR0LWo8yhsIZh2oQ0eFdZ59aoOOMV7b47VA==}
->>>>>>> 9ce9d578
     peerDependencies:
       '@types/react': '*'
       react: ^16.8 || ^17.0 || ^18.0 || ^19.0 || ^19.0.0-rc
@@ -997,8 +955,6 @@
 
   '@radix-ui/react-use-effect-event@0.0.2':
     resolution: {integrity: sha512-Qp8WbZOBe+blgpuUT+lw2xheLP8q0oatc9UpmiemEICxGvFLYmHm9QowVZGHtJlGbS6A6yJ3iViad/2cVjnOiA==}
-<<<<<<< HEAD
-=======
     peerDependencies:
       '@types/react': '*'
       react: ^16.8 || ^17.0 || ^18.0 || ^19.0 || ^19.0.0-rc
@@ -1008,7 +964,6 @@
 
   '@radix-ui/react-use-escape-keydown@1.0.3':
     resolution: {integrity: sha512-vyL82j40hcFicA+M4Ex7hVkB9vHgSse1ZWomAqV2Je3RleKGO5iM8KMOEtfoSB0PnIelMd2lATjTGMYqN5ylTg==}
->>>>>>> 9ce9d578
     peerDependencies:
       '@types/react': '*'
       react: ^16.8 || ^17.0 || ^18.0 || ^19.0 || ^19.0.0-rc
@@ -1027,8 +982,6 @@
 
   '@radix-ui/react-use-escape-keydown@1.1.1':
     resolution: {integrity: sha512-Il0+boE7w/XebUHyBjroE+DbByORGR9KKmITzbR7MyQ4akpORYP/ZmbhAr0DG7RmmBqoOnZdy2QlvajJ2QA59g==}
-<<<<<<< HEAD
-=======
     peerDependencies:
       '@types/react': '*'
       react: ^16.8 || ^17.0 || ^18.0 || ^19.0 || ^19.0.0-rc
@@ -1038,7 +991,6 @@
 
   '@radix-ui/react-use-layout-effect@1.0.1':
     resolution: {integrity: sha512-v/5RegiJWYdoCvMnITBkNNx6bCj20fiaJnWtRkU18yITptraXjffz5Qbn05uOiQnOvi+dbkznkoaMltz1GnszQ==}
->>>>>>> 9ce9d578
     peerDependencies:
       '@types/react': '*'
       react: ^16.8 || ^17.0 || ^18.0 || ^19.0 || ^19.0.0-rc
@@ -1118,13 +1070,8 @@
       '@types/react':
         optional: true
 
-<<<<<<< HEAD
   '@radix-ui/react-visually-hidden@1.1.1':
     resolution: {integrity: sha512-vVfA2IZ9q/J+gEamvj761Oq1FpWgCDaNOOIfbPVp2MVPLEomUr5+Vf7kJGwQ24YxZSlQVar7Bes8kyTo5Dshpg==}
-=======
-  '@radix-ui/react-visually-hidden@1.0.3':
-    resolution: {integrity: sha512-D4w41yN5YRKtu464TLnByKzMDG/JlMPHtfZgQAu9v6mNakUqGUI9vUrfQKz8NK41VMm/xbZbh76NUTVtIYqOMA==}
->>>>>>> 9ce9d578
     peerDependencies:
       '@types/react': '*'
       '@types/react-dom': '*'
@@ -2954,13 +2901,11 @@
     optional: true
 
   '@radix-ui/number@1.1.1': {}
-<<<<<<< HEAD
-=======
+
 
   '@radix-ui/primitive@1.0.1':
     dependencies:
       '@babel/runtime': 7.28.2
->>>>>>> 9ce9d578
 
   '@radix-ui/primitive@1.1.1': {}
 
@@ -3007,8 +2952,6 @@
       '@types/react-dom': 18.0.0
 
   '@radix-ui/react-arrow@1.1.7(@types/react-dom@18.0.0)(@types/react@18.0.0)(react-dom@18.0.0(react@18.0.0))(react@18.0.0)':
-<<<<<<< HEAD
-=======
     dependencies:
       '@radix-ui/react-primitive': 2.1.3(@types/react-dom@18.0.0)(@types/react@18.0.0)(react-dom@18.0.0(react@18.0.0))(react@18.0.0)
       react: 18.0.0
@@ -3018,7 +2961,6 @@
       '@types/react-dom': 18.0.0
 
   '@radix-ui/react-avatar@1.0.4(@types/react-dom@18.0.0)(@types/react@18.0.0)(react-dom@18.0.0(react@18.0.0))(react@18.0.0)':
->>>>>>> 9ce9d578
     dependencies:
       '@radix-ui/react-primitive': 2.1.3(@types/react-dom@18.0.0)(@types/react@18.0.0)(react-dom@18.0.0(react@18.0.0))(react@18.0.0)
       react: 18.0.0
@@ -3084,8 +3026,6 @@
       '@types/react-dom': 18.0.0
 
   '@radix-ui/react-collection@1.1.7(@types/react-dom@18.0.0)(@types/react@18.0.0)(react-dom@18.0.0(react@18.0.0))(react@18.0.0)':
-<<<<<<< HEAD
-=======
     dependencies:
       '@radix-ui/react-compose-refs': 1.1.2(@types/react@18.0.0)(react@18.0.0)
       '@radix-ui/react-context': 1.1.2(@types/react@18.0.0)(react@18.0.0)
@@ -3098,7 +3038,6 @@
       '@types/react-dom': 18.0.0
 
   '@radix-ui/react-compose-refs@1.0.1(@types/react@18.0.0)(react@18.0.0)':
->>>>>>> 9ce9d578
     dependencies:
       '@radix-ui/react-compose-refs': 1.1.2(@types/react@18.0.0)(react@18.0.0)
       '@radix-ui/react-context': 1.1.2(@types/react@18.0.0)(react@18.0.0)
@@ -3117,15 +3056,12 @@
       '@types/react': 18.0.0
 
   '@radix-ui/react-compose-refs@1.1.2(@types/react@18.0.0)(react@18.0.0)':
-<<<<<<< HEAD
-=======
     dependencies:
       react: 18.0.0
     optionalDependencies:
       '@types/react': 18.0.0
 
   '@radix-ui/react-context@1.0.1(@types/react@18.0.0)(react@18.0.0)':
->>>>>>> 9ce9d578
     dependencies:
       react: 18.0.0
     optionalDependencies:
@@ -3355,8 +3291,6 @@
       '@types/react-dom': 18.0.0
 
   '@radix-ui/react-popper@1.2.7(@types/react-dom@18.0.0)(@types/react@18.0.0)(react-dom@18.0.0(react@18.0.0))(react@18.0.0)':
-<<<<<<< HEAD
-=======
     dependencies:
       '@floating-ui/react-dom': 2.1.5(react-dom@18.0.0(react@18.0.0))(react@18.0.0)
       '@radix-ui/react-arrow': 1.1.7(@types/react-dom@18.0.0)(@types/react@18.0.0)(react-dom@18.0.0(react@18.0.0))(react@18.0.0)
@@ -3375,7 +3309,6 @@
       '@types/react-dom': 18.0.0
 
   '@radix-ui/react-portal@1.0.4(@types/react-dom@18.0.0)(@types/react@18.0.0)(react-dom@18.0.0(react@18.0.0))(react@18.0.0)':
->>>>>>> 9ce9d578
     dependencies:
       '@floating-ui/react-dom': 2.1.5(react-dom@18.0.0(react@18.0.0))(react@18.0.0)
       '@radix-ui/react-arrow': 1.1.7(@types/react-dom@18.0.0)(@types/react@18.0.0)(react-dom@18.0.0(react@18.0.0))(react@18.0.0)
@@ -3404,8 +3337,6 @@
       '@types/react-dom': 18.0.0
 
   '@radix-ui/react-portal@1.1.9(@types/react-dom@18.0.0)(@types/react@18.0.0)(react-dom@18.0.0(react@18.0.0))(react@18.0.0)':
-<<<<<<< HEAD
-=======
     dependencies:
       '@radix-ui/react-primitive': 2.1.3(@types/react-dom@18.0.0)(@types/react@18.0.0)(react-dom@18.0.0(react@18.0.0))(react@18.0.0)
       '@radix-ui/react-use-layout-effect': 1.1.1(@types/react@18.0.0)(react@18.0.0)
@@ -3416,7 +3347,6 @@
       '@types/react-dom': 18.0.0
 
   '@radix-ui/react-presence@1.0.1(@types/react-dom@18.0.0)(@types/react@18.0.0)(react-dom@18.0.0(react@18.0.0))(react@18.0.0)':
->>>>>>> 9ce9d578
     dependencies:
       '@radix-ui/react-primitive': 2.1.3(@types/react-dom@18.0.0)(@types/react@18.0.0)(react-dom@18.0.0(react@18.0.0))(react@18.0.0)
       '@radix-ui/react-use-layout-effect': 1.1.1(@types/react@18.0.0)(react@18.0.0)
@@ -3437,8 +3367,6 @@
       '@types/react-dom': 18.0.0
 
   '@radix-ui/react-presence@1.1.4(@types/react-dom@18.0.0)(@types/react@18.0.0)(react-dom@18.0.0(react@18.0.0))(react@18.0.0)':
-<<<<<<< HEAD
-=======
     dependencies:
       '@radix-ui/react-compose-refs': 1.1.2(@types/react@18.0.0)(react@18.0.0)
       '@radix-ui/react-use-layout-effect': 1.1.1(@types/react@18.0.0)(react@18.0.0)
@@ -3449,7 +3377,6 @@
       '@types/react-dom': 18.0.0
 
   '@radix-ui/react-primitive@1.0.3(@types/react-dom@18.0.0)(@types/react@18.0.0)(react-dom@18.0.0(react@18.0.0))(react@18.0.0)':
->>>>>>> 9ce9d578
     dependencies:
       '@radix-ui/react-compose-refs': 1.1.2(@types/react@18.0.0)(react@18.0.0)
       '@radix-ui/react-use-layout-effect': 1.1.1(@types/react@18.0.0)(react@18.0.0)
@@ -3494,7 +3421,6 @@
       '@types/react': 18.0.0
       '@types/react-dom': 18.0.0
 
-<<<<<<< HEAD
   '@radix-ui/react-roving-focus@1.1.10(@types/react-dom@18.0.0)(@types/react@18.0.0)(react-dom@18.0.0(react@18.0.0))(react@18.0.0)':
     dependencies:
       '@radix-ui/primitive': 1.1.2
@@ -3506,7 +3432,12 @@
       '@radix-ui/react-primitive': 2.1.3(@types/react-dom@18.0.0)(@types/react@18.0.0)(react-dom@18.0.0(react@18.0.0))(react@18.0.0)
       '@radix-ui/react-use-callback-ref': 1.1.1(@types/react@18.0.0)(react@18.0.0)
       '@radix-ui/react-use-controllable-state': 1.2.2(@types/react@18.0.0)(react@18.0.0)
-=======
+      react: 18.0.0
+      react-dom: 18.0.0(react@18.0.0)
+    optionalDependencies:
+      '@types/react': 18.0.0
+      '@types/react-dom': 18.0.0
+
   '@radix-ui/react-scroll-area@1.2.9(@types/react-dom@18.0.0)(@types/react@18.0.0)(react-dom@18.0.0(react@18.0.0))(react@18.0.0)':
     dependencies:
       '@radix-ui/number': 1.1.1
@@ -3518,33 +3449,11 @@
       '@radix-ui/react-primitive': 2.1.3(@types/react-dom@18.0.0)(@types/react@18.0.0)(react-dom@18.0.0(react@18.0.0))(react@18.0.0)
       '@radix-ui/react-use-callback-ref': 1.1.1(@types/react@18.0.0)(react@18.0.0)
       '@radix-ui/react-use-layout-effect': 1.1.1(@types/react@18.0.0)(react@18.0.0)
->>>>>>> 9ce9d578
       react: 18.0.0
       react-dom: 18.0.0(react@18.0.0)
     optionalDependencies:
       '@types/react': 18.0.0
       '@types/react-dom': 18.0.0
-
-<<<<<<< HEAD
-  '@radix-ui/react-scroll-area@1.2.9(@types/react-dom@18.0.0)(@types/react@18.0.0)(react-dom@18.0.0(react@18.0.0))(react@18.0.0)':
-    dependencies:
-      '@radix-ui/number': 1.1.1
-      '@radix-ui/primitive': 1.1.2
-      '@radix-ui/react-compose-refs': 1.1.2(@types/react@18.0.0)(react@18.0.0)
-      '@radix-ui/react-context': 1.1.2(@types/react@18.0.0)(react@18.0.0)
-      '@radix-ui/react-direction': 1.1.1(@types/react@18.0.0)(react@18.0.0)
-      '@radix-ui/react-presence': 1.1.4(@types/react-dom@18.0.0)(@types/react@18.0.0)(react-dom@18.0.0(react@18.0.0))(react@18.0.0)
-      '@radix-ui/react-primitive': 2.1.3(@types/react-dom@18.0.0)(@types/react@18.0.0)(react-dom@18.0.0(react@18.0.0))(react@18.0.0)
-      '@radix-ui/react-use-callback-ref': 1.1.1(@types/react@18.0.0)(react@18.0.0)
-      '@radix-ui/react-use-layout-effect': 1.1.1(@types/react@18.0.0)(react@18.0.0)
-      react: 18.0.0
-      react-dom: 18.0.0(react@18.0.0)
-    optionalDependencies:
-      '@types/react': 18.0.0
-      '@types/react-dom': 18.0.0
-
-=======
->>>>>>> 9ce9d578
   '@radix-ui/react-select@2.2.5(@types/react-dom@18.0.0)(@types/react@18.0.0)(react-dom@18.0.0(react@18.0.0))(react@18.0.0)':
     dependencies:
       '@radix-ui/number': 1.1.1
@@ -3597,20 +3506,8 @@
     optionalDependencies:
       '@types/react': 18.0.0
 
-<<<<<<< HEAD
   '@radix-ui/react-switch@1.2.5(@types/react-dom@18.0.0)(@types/react@18.0.0)(react-dom@18.0.0(react@18.0.0))(react@18.0.0)':
     dependencies:
-=======
-  '@radix-ui/react-slot@1.2.3(@types/react@18.0.0)(react@18.0.0)':
-    dependencies:
-      '@radix-ui/react-compose-refs': 1.1.2(@types/react@18.0.0)(react@18.0.0)
-      react: 18.0.0
-    optionalDependencies:
-      '@types/react': 18.0.0
-
-  '@radix-ui/react-switch@1.2.5(@types/react-dom@18.0.0)(@types/react@18.0.0)(react-dom@18.0.0(react@18.0.0))(react@18.0.0)':
-    dependencies:
->>>>>>> 9ce9d578
       '@radix-ui/primitive': 1.1.2
       '@radix-ui/react-compose-refs': 1.1.2(@types/react@18.0.0)(react@18.0.0)
       '@radix-ui/react-context': 1.1.2(@types/react@18.0.0)(react@18.0.0)
@@ -3667,15 +3564,12 @@
       '@types/react': 18.0.0
 
   '@radix-ui/react-use-callback-ref@1.1.1(@types/react@18.0.0)(react@18.0.0)':
-<<<<<<< HEAD
-=======
     dependencies:
       react: 18.0.0
     optionalDependencies:
       '@types/react': 18.0.0
 
   '@radix-ui/react-use-controllable-state@1.0.1(@types/react@18.0.0)(react@18.0.0)':
->>>>>>> 9ce9d578
     dependencies:
       react: 18.0.0
     optionalDependencies:
@@ -3689,8 +3583,6 @@
       '@types/react': 18.0.0
 
   '@radix-ui/react-use-controllable-state@1.2.2(@types/react@18.0.0)(react@18.0.0)':
-<<<<<<< HEAD
-=======
     dependencies:
       '@radix-ui/react-use-effect-event': 0.0.2(@types/react@18.0.0)(react@18.0.0)
       '@radix-ui/react-use-layout-effect': 1.1.1(@types/react@18.0.0)(react@18.0.0)
@@ -3706,7 +3598,6 @@
       '@types/react': 18.0.0
 
   '@radix-ui/react-use-escape-keydown@1.0.3(@types/react@18.0.0)(react@18.0.0)':
->>>>>>> 9ce9d578
     dependencies:
       '@radix-ui/react-use-effect-event': 0.0.2(@types/react@18.0.0)(react@18.0.0)
       '@radix-ui/react-use-layout-effect': 1.1.1(@types/react@18.0.0)(react@18.0.0)
@@ -3729,8 +3620,6 @@
       '@types/react': 18.0.0
 
   '@radix-ui/react-use-escape-keydown@1.1.1(@types/react@18.0.0)(react@18.0.0)':
-<<<<<<< HEAD
-=======
     dependencies:
       '@radix-ui/react-use-callback-ref': 1.1.1(@types/react@18.0.0)(react@18.0.0)
       react: 18.0.0
@@ -3738,7 +3627,6 @@
       '@types/react': 18.0.0
 
   '@radix-ui/react-use-layout-effect@1.0.1(@types/react@18.0.0)(react@18.0.0)':
->>>>>>> 9ce9d578
     dependencies:
       '@radix-ui/react-use-callback-ref': 1.1.1(@types/react@18.0.0)(react@18.0.0)
       react: 18.0.0
@@ -3791,8 +3679,6 @@
       '@types/react': 18.0.0
 
   '@radix-ui/react-use-size@1.1.1(@types/react@18.0.0)(react@18.0.0)':
-<<<<<<< HEAD
-=======
     dependencies:
       '@radix-ui/react-use-layout-effect': 1.1.1(@types/react@18.0.0)(react@18.0.0)
       react: 18.0.0
@@ -3800,7 +3686,6 @@
       '@types/react': 18.0.0
 
   '@radix-ui/react-visually-hidden@1.0.3(@types/react-dom@18.0.0)(@types/react@18.0.0)(react-dom@18.0.0(react@18.0.0))(react@18.0.0)':
->>>>>>> 9ce9d578
     dependencies:
       '@radix-ui/react-use-layout-effect': 1.1.1(@types/react@18.0.0)(react@18.0.0)
       react: 18.0.0
